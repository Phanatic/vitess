/*
Copyright 2019 The Vitess Authors.

Licensed under the Apache License, Version 2.0 (the "License");
you may not use this file except in compliance with the License.
You may obtain a copy of the License at

    http://www.apache.org/licenses/LICENSE-2.0

Unless required by applicable law or agreed to in writing, software
distributed under the License is distributed on an "AS IS" BASIS,
WITHOUT WARRANTIES OR CONDITIONS OF ANY KIND, either express or implied.
See the License for the specific language governing permissions and
limitations under the License.
*/

/*
Functionality of this Executor is tested in go/test/endtoend/onlineddl/...
*/

package onlineddl

import (
	"context"
	"errors"
	"flag"
	"fmt"
	"io/ioutil"
	"math"
	"os"
	"path"
	"strconv"
	"strings"
	"sync"
	"sync/atomic"
	"syscall"
	"time"

	"google.golang.org/protobuf/proto"

	"google.golang.org/protobuf/encoding/prototext"

	"vitess.io/vitess/go/mysql"
	"vitess.io/vitess/go/sqltypes"
	"vitess.io/vitess/go/textutil"
	"vitess.io/vitess/go/timer"
	"vitess.io/vitess/go/vt/binlog/binlogplayer"
	"vitess.io/vitess/go/vt/dbconnpool"
	"vitess.io/vitess/go/vt/log"
	binlogdatapb "vitess.io/vitess/go/vt/proto/binlogdata"
	querypb "vitess.io/vitess/go/vt/proto/query"
	topodatapb "vitess.io/vitess/go/vt/proto/topodata"
	vtrpcpb "vitess.io/vitess/go/vt/proto/vtrpc"
	"vitess.io/vitess/go/vt/schema"
	"vitess.io/vitess/go/vt/servenv"
	"vitess.io/vitess/go/vt/sqlparser"
	"vitess.io/vitess/go/vt/topo"
	"vitess.io/vitess/go/vt/topo/topoproto"
	"vitess.io/vitess/go/vt/vterrors"
	"vitess.io/vitess/go/vt/vttablet/tabletserver/connpool"
	"vitess.io/vitess/go/vt/vttablet/tabletserver/tabletenv"
	"vitess.io/vitess/go/vt/vttablet/tmclient"
	"vitess.io/vitess/go/vt/vttablet/vexec"

	mysqldriver "github.com/go-sql-driver/mysql"
	"github.com/jmoiron/sqlx"
	"github.com/planetscale/tengo"
)

var (
	// ErrExecutorNotWritableTablet  is generated when executor is asked to run gh-ost on a read-only server
	ErrExecutorNotWritableTablet = errors.New("cannot run migration on non-writable tablet")
	// ErrExecutorMigrationAlreadyRunning is generated when an attempt is made to run an operation that conflicts with a running migration
	ErrExecutorMigrationAlreadyRunning = errors.New("cannot run migration since a migration is already running")
	// ErrMigrationNotFound is returned by readMigration when given UUI cannot be found
	ErrMigrationNotFound = errors.New("migration not found")
)

var vexecUpdateTemplates = []string{
	`update _vt.schema_migrations set migration_status='val' where mysql_schema='val'`,
	`update _vt.schema_migrations set migration_status='val' where migration_uuid='val' and mysql_schema='val'`,
	`update _vt.schema_migrations set migration_status='val' where migration_uuid='val' and mysql_schema='val' and shard='val'`,
}

var vexecInsertTemplates = []string{
	`INSERT IGNORE INTO _vt.schema_migrations (
		migration_uuid,
		keyspace,
		shard,
		mysql_schema,
		mysql_table,
		migration_statement,
		strategy,
		options,
		ddl_action,
		requested_timestamp,
		migration_context,
		migration_status
	) VALUES (
		'val', 'val', 'val', 'val', 'val', 'val', 'val', 'val', 'val', FROM_UNIXTIME(0), 'val', 'val'
	)`,
}

var emptyResult = &sqltypes.Result{}
var acceptableDropTableIfExistsErrorCodes = []int{mysql.ERCantFindFile, mysql.ERNoSuchTable}

var ghostOverridePath = flag.String("gh-ost-path", "", "override default gh-ost binary full path")
var ptOSCOverridePath = flag.String("pt-osc-path", "", "override default pt-online-schema-change binary full path")
var migrationCheckInterval = flag.Duration("migration_check_interval", 1*time.Minute, "Interval between migration checks")
var retainOnlineDDLTables = flag.Duration("retain_online_ddl_tables", 24*time.Hour, "How long should vttablet keep an old migrated table before purging it")
var migrationNextCheckIntervals = []time.Duration{1 * time.Second, 5 * time.Second, 10 * time.Second, 20 * time.Second}

const (
	maxPasswordLength                        = 32 // MySQL's *replication* password may not exceed 32 characters
	staleMigrationMinutes                    = 10
	progressPctStarted               float64 = 0
	progressPctFull                  float64 = 100.0
	etaSecondsUnknown                        = -1
	etaSecondsNow                            = 0
	rowsCopiedUnknown                        = 0
	databasePoolSize                         = 3
	vreplicationCutOverThreshold             = 5 * time.Second
	vreplicationTestSuiteWaitSeconds         = 5
)

var (
	migrationLogFileName     = "migration.log"
	migrationFailureFileName = "migration-failure.log"
	onlineDDLUser            = "vt-online-ddl-internal"
	onlineDDLGrant           = fmt.Sprintf("'%s'@'%s'", onlineDDLUser, "%")
)

type mysqlVariables struct {
	host           string
	port           int
	readOnly       bool
	version        string
	versionComment string
}

// Executor wraps and manages the execution of a gh-ost migration.
type Executor struct {
	env            tabletenv.Env
	pool           *connpool.Pool
	tabletTypeFunc func() topodatapb.TabletType
	ts             *topo.Server
	tabletAlias    *topodatapb.TabletAlias

	keyspace string
	shard    string
	dbName   string

	initMutex             sync.Mutex
	migrationMutex        sync.Mutex
	vreplMigrationRunning int64
	ghostMigrationRunning int64
	ptoscMigrationRunning int64
	lastMigrationUUID     string
	tickReentranceFlag    int64

	ticks             *timer.Timer
	isOpen            bool
	schemaInitialized bool
}

// GhostBinaryFileName returns the full path+name of the gh-ost binary
func GhostBinaryFileName() (fileName string, isOverride bool) {
	if *ghostOverridePath != "" {
		return *ghostOverridePath, true
	}
	return path.Join(os.TempDir(), "vt-gh-ost"), false
}

// PTOSCFileName returns the full path+name of the pt-online-schema-change binary
// Note that vttablet does not include pt-online-schema-change
func PTOSCFileName() (fileName string, isOverride bool) {
	if *ptOSCOverridePath != "" {
		return *ptOSCOverridePath, true
	}
	return "/usr/bin/pt-online-schema-change", false
}

// newGCTableRetainTime returns the time until which a new GC table is to be retained
func newGCTableRetainTime() time.Time {
	return time.Now().UTC().Add(*retainOnlineDDLTables)
}

// NewExecutor creates a new gh-ost executor.
func NewExecutor(env tabletenv.Env, tabletAlias *topodatapb.TabletAlias, ts *topo.Server, tabletTypeFunc func() topodatapb.TabletType) *Executor {
	return &Executor{
		env:         env,
		tabletAlias: proto.Clone(tabletAlias).(*topodatapb.TabletAlias),

		pool: connpool.NewPool(env, "OnlineDDLExecutorPool", tabletenv.ConnPoolConfig{
			Size:               databasePoolSize,
			IdleTimeoutSeconds: env.Config().OltpReadPool.IdleTimeoutSeconds,
		}),
		tabletTypeFunc: tabletTypeFunc,
		ts:             ts,
		ticks:          timer.NewTimer(*migrationCheckInterval),
	}
}

func (e *Executor) execQuery(ctx context.Context, query string) (result *sqltypes.Result, err error) {
	defer e.env.LogError()

	conn, err := e.pool.Get(ctx)
	if err != nil {
		return result, err
	}
	defer conn.Recycle()
	return conn.Exec(ctx, query, math.MaxInt32, true)
}

// TabletAliasString returns tablet alias as string (duh)
func (e *Executor) TabletAliasString() string {
	return topoproto.TabletAliasString(e.tabletAlias)
}

func (e *Executor) initSchema(ctx context.Context) error {
	e.initMutex.Lock()
	defer e.initMutex.Unlock()

	if e.schemaInitialized {
		return nil
	}

	defer e.env.LogError()

	conn, err := e.pool.Get(ctx)
	if err != nil {
		return err
	}
	defer conn.Recycle()

	for _, ddl := range ApplyDDL {
		_, err := conn.Exec(ctx, ddl, math.MaxInt32, false)
		if mysql.IsSchemaApplyError(err) {
			continue
		}
		if err != nil {
			return err
		}
	}
	e.schemaInitialized = true
	return nil
}

// InitDBConfig initializes keysapce
func (e *Executor) InitDBConfig(keyspace, shard, dbName string) {
	e.keyspace = keyspace
	e.shard = shard
	e.dbName = dbName
}

// Open opens database pool and initializes the schema
func (e *Executor) Open() error {
	e.initMutex.Lock()
	defer e.initMutex.Unlock()
	if e.isOpen || !e.env.Config().EnableOnlineDDL {
		return nil
	}
	e.pool.Open(e.env.Config().DB.AppWithDB(), e.env.Config().DB.DbaWithDB(), e.env.Config().DB.AppDebugWithDB())
	e.ticks.Start(e.onMigrationCheckTick)
	e.triggerNextCheckInterval()

	if _, err := sqlparser.QueryMatchesTemplates("select 1 from dual", vexecUpdateTemplates); err != nil {
		// this validates vexecUpdateTemplates
		return err
	}

	e.isOpen = true

	return nil
}

// Close frees resources
func (e *Executor) Close() {
	e.initMutex.Lock()
	defer e.initMutex.Unlock()
	if !e.isOpen {
		return
	}

	e.ticks.Stop()
	e.pool.Close()
	e.isOpen = false
}

// triggerNextCheckInterval the next tick sooner than normal
func (e *Executor) triggerNextCheckInterval() {
	for _, interval := range migrationNextCheckIntervals {
		e.ticks.TriggerAfter(interval)
	}
}

// isAnyMigrationRunning sees if there's any migration running right now
func (e *Executor) isAnyMigrationRunning() bool {
	if atomic.LoadInt64(&e.vreplMigrationRunning) > 0 {
		return true
	}
	if atomic.LoadInt64(&e.ghostMigrationRunning) > 0 {
		return true
	}
	if atomic.LoadInt64(&e.ptoscMigrationRunning) > 0 {
		return true
	}
	return false
}

func (e *Executor) ghostPanicFlagFileName(uuid string) string {
	return path.Join(os.TempDir(), fmt.Sprintf("ghost.%s.panic.flag", uuid))
}

func (e *Executor) createGhostPanicFlagFile(uuid string) error {
	_, err := os.Create(e.ghostPanicFlagFileName(uuid))
	return err
}
func (e *Executor) deleteGhostPanicFlagFile(uuid string) error {
	// We use RemoveAll because if the file does not exist that's fine. Remove will return an error
	// if file does not exist; RemoveAll does not.
	return os.RemoveAll(e.ghostPanicFlagFileName(uuid))
}

func (e *Executor) ptPidFileName(uuid string) string {
	return path.Join(os.TempDir(), fmt.Sprintf("pt-online-schema-change.%s.pid", uuid))
}

// readMySQLVariables contacts the backend MySQL server to read some of its configuration
func (e *Executor) readMySQLVariables(ctx context.Context) (variables *mysqlVariables, err error) {
	conn, err := e.pool.Get(ctx)
	if err != nil {
		return nil, err
	}
	defer conn.Recycle()

	tm, err := conn.Exec(ctx, `select
			@@global.hostname as hostname,
			@@global.port as port,
			@@global.read_only as read_only,
			@@global.version AS version,
			@@global.version_comment AS version_comment
		from dual`, 1, true)
	if err != nil {
		return nil, vterrors.Errorf(vtrpcpb.Code_UNKNOWN, "could not read MySQL variables: %v", err)
	}
	row := tm.Named().Row()
	if row == nil {
		return nil, vterrors.Errorf(vtrpcpb.Code_UNKNOWN, "unexpected result for MySQL variables: %+v", tm.Rows)
	}
	variables = &mysqlVariables{}

	if e.env.Config().DB.Host != "" {
		variables.host = e.env.Config().DB.Host
	} else {
		variables.host = row["hostname"].ToString()
	}

	if e.env.Config().DB.Port != 0 {
		variables.port = e.env.Config().DB.Port
	} else if port, err := row.ToInt64("port"); err != nil {
		return nil, vterrors.Errorf(vtrpcpb.Code_UNKNOWN, "could not parse @@global.port %v: %v", tm, err)
	} else {
		variables.port = int(port)
	}
	if variables.readOnly, err = row.ToBool("read_only"); err != nil {
		return nil, vterrors.Errorf(vtrpcpb.Code_UNKNOWN, "could not parse @@global.read_only %v: %v", tm, err)
	}

	variables.version = row["version"].ToString()
	variables.versionComment = row["version_comment"].ToString()

	return variables, nil
}

// createOnlineDDLUser creates a gh-ost or pt-osc user account with all
// neccessary privileges and with a random password
func (e *Executor) createOnlineDDLUser(ctx context.Context) (password string, err error) {
	conn, err := dbconnpool.NewDBConnection(ctx, e.env.Config().DB.DbaConnector())
	if err != nil {
		return password, err
	}
	defer conn.Close()

	password = RandomHash()[0:maxPasswordLength]

	for _, query := range sqlCreateOnlineDDLUser {
		parsed := sqlparser.BuildParsedQuery(query, onlineDDLGrant, password)
		if _, err := conn.ExecuteFetch(parsed.Query, 0, false); err != nil {
			return password, err
		}
	}
	for _, query := range sqlGrantOnlineDDLSuper {
		parsed := sqlparser.BuildParsedQuery(query, onlineDDLGrant)
		conn.ExecuteFetch(parsed.Query, 0, false)
		// We ignore failure, since we might not be able to grant
		// SUPER privs (e.g. Aurora)
	}
	for _, query := range sqlGrantOnlineDDLUser {
		parsed := sqlparser.BuildParsedQuery(query, onlineDDLGrant)
		if _, err := conn.ExecuteFetch(parsed.Query, 0, false); err != nil {
			return password, err
		}
	}
	return password, err
}

// dropOnlineDDLUser drops the given ddl user account at the end of migration
func (e *Executor) dropOnlineDDLUser(ctx context.Context) error {
	conn, err := dbconnpool.NewDBConnection(ctx, e.env.Config().DB.DbaConnector())
	if err != nil {
		return err
	}
	defer conn.Close()

	parsed := sqlparser.BuildParsedQuery(sqlDropOnlineDDLUser, onlineDDLGrant)
	_, err = conn.ExecuteFetch(parsed.Query, 0, false)
	return err
}

// tableExists checks if a given table exists.
func (e *Executor) tableExists(ctx context.Context, tableName string) (bool, error) {
	conn, err := e.pool.Get(ctx)
	if err != nil {
		return false, err
	}
	defer conn.Recycle()

	tableName = strings.ReplaceAll(tableName, `_`, `\_`)
	parsed := sqlparser.BuildParsedQuery(sqlShowTablesLike, tableName)
	rs, err := conn.Exec(ctx, parsed.Query, 1, true)
	if err != nil {
		return false, err
	}
	row := rs.Named().Row()
	return (row != nil), nil
}

func (e *Executor) parseAlterOptions(ctx context.Context, onlineDDL *schema.OnlineDDL) string {
	// Temporary hack (2020-08-11)
	// Because sqlparser does not do full blown ALTER TABLE parsing,
	// and because we don't want gh-ost to know about WITH_GHOST and WITH_PT syntax,
	// we resort to regexp-based parsing of the query.
	// TODO(shlomi): generate _alter options_ via sqlparser when it full supports ALTER TABLE syntax.
	_, _, alterOptions := schema.ParseAlterTableOptions(onlineDDL.SQL)
	return alterOptions
}

// executeDirectly runs a DDL query directly on the backend MySQL server
func (e *Executor) executeDirectly(ctx context.Context, onlineDDL *schema.OnlineDDL, acceptableMySQLErrorCodes ...int) (acceptableErrorCodeFound bool, err error) {
	conn, err := dbconnpool.NewDBConnection(ctx, e.env.Config().DB.DbaWithDB())
	if err != nil {
		return false, err
	}
	defer conn.Close()

	_ = e.onSchemaMigrationStatus(ctx, onlineDDL.UUID, schema.OnlineDDLStatusRunning, false, progressPctStarted, etaSecondsUnknown, rowsCopiedUnknown)
	_, err = conn.ExecuteFetch(onlineDDL.SQL, 0, false)

	if err != nil {
		// let's see if this error is actually acceptable
		if merr, ok := err.(*mysql.SQLError); ok {
			for _, acceptableCode := range acceptableMySQLErrorCodes {
				if merr.Num == acceptableCode {
					// we don't consider this to be an error.
					acceptableErrorCodeFound = true
					err = nil
					break
				}
			}
		}
	}
	if err != nil {
		return false, err
	}
	_ = e.onSchemaMigrationStatus(ctx, onlineDDL.UUID, schema.OnlineDDLStatusComplete, false, progressPctFull, etaSecondsNow, rowsCopiedUnknown)

	return acceptableErrorCodeFound, nil
}

// validateTableForAlterAction checks whether a table is good to undergo a ALTER operation. It returns detailed error if not.
func (e *Executor) validateTableForAlterAction(ctx context.Context, onlineDDL *schema.OnlineDDL) (err error) {
	// Validate table does not participate in foreign key relationship:
	for _, fkQuery := range []string{selSelectCountFKParentConstraints, selSelectCountFKChildConstraints} {
		query, err := sqlparser.ParseAndBind(fkQuery,
			sqltypes.StringBindVariable(onlineDDL.Schema),
			sqltypes.StringBindVariable(onlineDDL.Table),
		)
		if err != nil {
			return err
		}
		r, err := e.execQuery(ctx, query)
		if err != nil {
			return err
		}
		row := r.Named().Row()
		if row == nil {
			return vterrors.Errorf(vtrpcpb.Code_UNKNOWN, "unexpected result from INFORMATION_SCHEMA.KEY_COLUMN_USAGE query: %s", query)
		}
		countFKConstraints := row.AsInt64("num_fk_constraints", 0)
		if countFKConstraints > 0 {
			return vterrors.Errorf(vtrpcpb.Code_INVALID_ARGUMENT, "table %s participates in FOREIGN KEY constraint. foreign key constraints are not supported in online DDL", onlineDDL.Table)
		}
	}
	return nil
}

// primaryPosition returns the MySQL/MariaDB position (typically GTID pos) on the tablet
func (e *Executor) primaryPosition(ctx context.Context) (pos mysql.Position, err error) {
	conn, err := dbconnpool.NewDBConnection(ctx, e.env.Config().DB.DbaWithDB())
	if err != nil {
		return pos, err
	}
	defer conn.Close()

	pos, err = conn.PrimaryPosition()
	return pos, err
}

// terminateVReplMigration stops vreplication, then removes the _vt.vreplication entry for the given migration
func (e *Executor) terminateVReplMigration(ctx context.Context, uuid string) error {
	tmClient := tmclient.NewTabletManagerClient()
	tablet, err := e.ts.GetTablet(ctx, e.tabletAlias)
	if err != nil {
		return err
	}
	{
		query, err := sqlparser.ParseAndBind(sqlStopVReplStream,
			sqltypes.StringBindVariable(e.dbName),
			sqltypes.StringBindVariable(uuid),
		)
		if err != nil {
			return err
		}
		// silently skip error; stopping the stream is just a graceful act; later deleting it is more important
		_, _ = tmClient.VReplicationExec(ctx, tablet.Tablet, query)
	}
	{
		query, err := sqlparser.ParseAndBind(sqlDeleteVReplStream,
			sqltypes.StringBindVariable(e.dbName),
			sqltypes.StringBindVariable(uuid),
		)
		if err != nil {
			return err
		}
		// silently skip error; stopping the stream is just a graceful act; later deleting it is more important
		if _, err := tmClient.VReplicationExec(ctx, tablet.Tablet, query); err != nil {
			return err
		}
	}
	return nil
}

// cutOverVReplMigration stops vreplication, then removes the _vt.vreplication entry for the given migration
func (e *Executor) cutOverVReplMigration(ctx context.Context, s *VReplStream) error {
	// sanity checks:
	vreplTable, err := getVreplTable(ctx, s)
	if err != nil {
		return err
	}

	// get topology client & entities:
	tmClient := tmclient.NewTabletManagerClient()
	tablet, err := e.ts.GetTablet(ctx, e.tabletAlias)
	if err != nil {
		return err
	}
	shardInfo, err := e.ts.GetShard(ctx, e.keyspace, e.shard)
	if err != nil {
		return err
	}

	// information about source tablet
	onlineDDL, _, err := e.readMigration(ctx, s.workflow)
	if err != nil {
		return err
	}
	isVreplicationTestSuite := onlineDDL.StrategySetting().IsVreplicationTestSuite()

	// come up with temporary name for swap table
	swapTable, err := schema.CreateUUID()
	if err != nil {
		return err
	}
	swapTable = strings.Replace(swapTable, "-", "", -1)
	swapTable = fmt.Sprintf("_swap_%s", swapTable)

	// Preparation is complete. We proceed to cut-over.

	// lock keyspace:
	{
		lctx, unlockKeyspace, err := e.ts.LockKeyspace(ctx, e.keyspace, "OnlineDDLCutOver")
		if err != nil {
			return err
		}
		// lctx has the lock info, needed for UpdateShardFields
		ctx = lctx
		defer unlockKeyspace(&err)
	}
	toggleWrites := func(allowWrites bool) error {
		if _, err := e.ts.UpdateShardFields(ctx, e.keyspace, shardInfo.ShardName(), func(si *topo.ShardInfo) error {
			err := si.UpdateSourceBlacklistedTables(ctx, topodatapb.TabletType_MASTER, nil, allowWrites, []string{onlineDDL.Table})
			return err
		}); err != nil {
			return err
		}
		if err := tmClient.RefreshState(ctx, tablet.Tablet); err != nil {
			return err
		}
		return nil
	}
	// stop writes on source:
	if err := toggleWrites(false); err != nil {
		return err
	}
	defer toggleWrites(true)

	if isVreplicationTestSuite {
		// The testing suite may inject queries internally from the server via a recurring EVENT.
		// Those queries are unaffected by UpdateSourceBlacklistedTables() because they don't go through Vitess.
		// We therefore hard-rename the table here, such that the queries will hard-fail.
		beforeTableName := fmt.Sprintf("%s_before", onlineDDL.Table)
		parsed := sqlparser.BuildParsedQuery(sqlRenameTable,
			onlineDDL.Table, beforeTableName,
		)
		if _, err = e.execQuery(ctx, parsed.Query); err != nil {
			return err
		}
	}
	postWritesPos, err := e.primaryPosition(ctx)
	if err != nil {
		return err
	}
<<<<<<< HEAD

	_ = e.updateMigrationTimestamp(ctx, "liveness_timestamp", s.workflow)
=======
>>>>>>> b4deb965

	// Writes are now disabled on table. Read up-to-date vreplication info, specifically to get latest (and fixed) pos:
	s, err = e.readVReplStream(ctx, s.workflow, false)
	if err != nil {
		return err
	}

	waitForPos := func() error {
		ctx, cancel := context.WithTimeout(ctx, 2*vreplicationCutOverThreshold)
		defer cancel()
		// Wait for target to reach the up-to-date pos
		if err := tmClient.VReplicationWaitForPos(ctx, tablet.Tablet, int(s.id), mysql.EncodePosition(postWritesPos)); err != nil {
			return err
		}
		// Target is now in sync with source!
		return nil
	}
	log.Infof("VReplication migration %v waiting for position %v", s.workflow, mysql.EncodePosition(postWritesPos))
	if err := waitForPos(); err != nil {
		return err
	}
	// Stop vreplication
	if _, err := tmClient.VReplicationExec(ctx, tablet.Tablet, binlogplayer.StopVReplication(uint32(s.id), "stopped for online DDL cutover")); err != nil {
		return err
	}

	// rename tables atomically (remember, writes on source tables are stopped)
	{
		if isVreplicationTestSuite {
			// this is used in Vitess endtoend testing suite
			afterTableName := fmt.Sprintf("%s_after", onlineDDL.Table)
			parsed := sqlparser.BuildParsedQuery(sqlRenameTable,
				vreplTable, afterTableName,
			)
			if _, err = e.execQuery(ctx, parsed.Query); err != nil {
				return err
			}
		} else {
			// Normal (non-testing) alter table
			parsed := sqlparser.BuildParsedQuery(sqlSwapTables,
				onlineDDL.Table, swapTable,
				vreplTable, onlineDDL.Table,
				swapTable, vreplTable,
			)
			if _, err = e.execQuery(ctx, parsed.Query); err != nil {
				return err
			}
		}
	}

	go func() {
		// Tables are swapped! Let's take the opportunity to ReloadSchema now
		// We do this in a goroutine because it might take time on a schema with thousands of tables, and we don't want to delay
		// the cut-over.
		// this means ReloadSchema is not in sync with the actual schema change. Users will still need to run tracker if they want to sync.
		// In the future, we will want to reload the single table, instead of reloading the schema.
		if err := tmClient.ReloadSchema(ctx, tablet.Tablet, ""); err != nil {
			vterrors.Errorf(vtrpcpb.Code_UNKNOWN, "Error on ReloadSchema while cutting over vreplication migration UUID: %+v", onlineDDL.UUID)
		}
	}()

	// Tables are now swapped! Migration is successful
	_ = e.onSchemaMigrationStatus(ctx, onlineDDL.UUID, schema.OnlineDDLStatusComplete, false, progressPctFull, etaSecondsNow, s.rowsCopied)
	return nil

	// deferred function will re-enable writes now
	// deferred function will unlock keyspace
}

func (e *Executor) initVreplicationOriginalMigration(ctx context.Context, onlineDDL *schema.OnlineDDL, conn *dbconnpool.DBConnection) (v *VRepl, err error) {
	vreplTableName := fmt.Sprintf("_%s_%s_vrepl", onlineDDL.UUID, ReadableTimestamp())
	{
		// Apply CREATE TABLE for materialized table
		parsed := sqlparser.BuildParsedQuery(sqlCreateTableLike, vreplTableName, onlineDDL.Table)
		if _, err := conn.ExecuteFetch(parsed.Query, 0, false); err != nil {
			return v, err
		}
	}
	alterOptions := e.parseAlterOptions(ctx, onlineDDL)
	{
		// Apply ALTER TABLE to materialized table
		parsed := sqlparser.BuildParsedQuery(sqlAlterTableOptions, vreplTableName, alterOptions)
		if _, err := conn.ExecuteFetch(parsed.Query, 0, false); err != nil {
			return v, err
		}
	}
	v = NewVRepl(onlineDDL.UUID, e.keyspace, e.shard, e.dbName, onlineDDL.Table, vreplTableName, alterOptions)
	return v, nil
}

// postInitVreplicationOriginalMigration runs extra changes after a vreplication online DDL has been initialized.
// This function is called after both source and target tables have been analyzed, so there's more information
// about the two, and about the transition between the two.
func (e *Executor) postInitVreplicationOriginalMigration(ctx context.Context, v *VRepl, conn *dbconnpool.DBConnection) (err error) {
	if v.sourceAutoIncrement > 0 && !v.parser.IsAutoIncrementDefined() {
		// Apply ALTER TABLE AUTO_INCREMENT=?
		parsed := sqlparser.BuildParsedQuery(sqlAlterTableAutoIncrement, v.targetTable, ":auto_increment")
		bindVars := map[string]*querypb.BindVariable{
			"auto_increment": sqltypes.Uint64BindVariable(v.sourceAutoIncrement),
		}
		bound, err := parsed.GenerateQuery(bindVars, nil)
		if err != nil {
			return err
		}
		if _, err := conn.ExecuteFetch(bound, 0, false); err != nil {
			return err
		}
	}
	return nil
}

func (e *Executor) initVreplicationRevertMigration(ctx context.Context, onlineDDL *schema.OnlineDDL, revertMigration *schema.OnlineDDL) (v *VRepl, err error) {
	// Getting here we've already validated that migration is revertible

	// Validation: vreplication still exists for reverted migration
	revertStream, err := e.readVReplStream(ctx, revertMigration.UUID, false)
	if err != nil {
		// cannot read the vreplication stream which we want to revert
		return nil, fmt.Errorf("can not revert vreplication migration %s because vreplication stream %s was not found", revertMigration.UUID, revertMigration.UUID)
	}

	onlineDDL.Table = revertMigration.Table
	if err := e.updateMySQLTable(ctx, onlineDDL.UUID, onlineDDL.Table); err != nil {
		return nil, err
	}

	vreplTableName, err := getVreplTable(ctx, revertStream)
	if err != nil {
		return nil, err
	}

	v = NewVRepl(onlineDDL.UUID, e.keyspace, e.shard, e.dbName, onlineDDL.Table, vreplTableName, "")
	v.pos = revertStream.pos
	return v, nil
}

// ExecuteWithVReplication sets up the grounds for a vreplication schema migration
func (e *Executor) ExecuteWithVReplication(ctx context.Context, onlineDDL *schema.OnlineDDL, revertMigration *schema.OnlineDDL) error {
	// make sure there's no vreplication workflow running under same name
	_ = e.terminateVReplMigration(ctx, onlineDDL.UUID)

	if e.isAnyMigrationRunning() {
		return ErrExecutorMigrationAlreadyRunning
	}

	if e.tabletTypeFunc() != topodatapb.TabletType_MASTER {
		return ErrExecutorNotWritableTablet
	}

	conn, err := dbconnpool.NewDBConnection(ctx, e.env.Config().DB.DbaWithDB())
	if err != nil {
		return err
	}
	defer conn.Close()

	atomic.StoreInt64(&e.vreplMigrationRunning, 1)
	e.lastMigrationUUID = onlineDDL.UUID
	if err := e.onSchemaMigrationStatus(ctx, onlineDDL.UUID, schema.OnlineDDLStatusRunning, false, progressPctStarted, etaSecondsUnknown, rowsCopiedUnknown); err != nil {
		return err
	}

	var v *VRepl
	if revertMigration == nil {
		// Original ALTER TABLE request for vreplication
		v, err = e.initVreplicationOriginalMigration(ctx, onlineDDL, conn)
	} else {
		// this is a revert request
		v, err = e.initVreplicationRevertMigration(ctx, onlineDDL, revertMigration)
	}
	if err != nil {
		return err
	}
	if err := v.analyze(ctx, conn); err != nil {
		return err
	}
	if err := e.updateMigrationTableRows(ctx, onlineDDL.UUID, v.tableRows); err != nil {
		return err
	}
	if revertMigration == nil {
		// Original ALTER TABLE request for vreplication
		if err := e.validateTableForAlterAction(ctx, onlineDDL); err != nil {
			return err
		}
		if err := e.postInitVreplicationOriginalMigration(ctx, v, conn); err != nil {
			return err
		}
	}
	if err := e.updateArtifacts(ctx, onlineDDL.UUID, v.targetTable); err != nil {
		return err
	}

	{
		// We need to talk to tabletmanager's VREngine. But we're on TabletServer. While we live in the same
		// process as VREngine, it is actually simpler to get hold of it via gRPC, just like wrangler does.
		tmClient := tmclient.NewTabletManagerClient()
		tablet, err := e.ts.GetTablet(ctx, e.tabletAlias)
		if err != nil {
			return err
		}
		// reload schema
		if err := tmClient.ReloadSchema(ctx, tablet.Tablet, ""); err != nil {
			return err
		}

		// create vreplication entry
		insertVReplicationQuery, err := v.generateInsertStatement(ctx)
		if err != nil {
			return err
		}
		if _, err := tmClient.VReplicationExec(ctx, tablet.Tablet, insertVReplicationQuery); err != nil {
			return err
		}
		// start stream!
		startVReplicationQuery, err := v.generateStartStatement(ctx)
		if err != nil {
			return err
		}
		if _, err := tmClient.VReplicationExec(ctx, tablet.Tablet, startVReplicationQuery); err != nil {
			return err
		}
	}
	return nil
}

// ExecuteWithGhost validates and runs a gh-ost process.
// Validation included testing the backend MySQL server and the gh-ost binary itself
// Execution runs first a dry run, then an actual migration
func (e *Executor) ExecuteWithGhost(ctx context.Context, onlineDDL *schema.OnlineDDL) error {
	if e.isAnyMigrationRunning() {
		return ErrExecutorMigrationAlreadyRunning
	}

	if e.tabletTypeFunc() != topodatapb.TabletType_MASTER {
		return ErrExecutorNotWritableTablet
	}
	variables, err := e.readMySQLVariables(ctx)
	if err != nil {
		log.Errorf("Error before running gh-ost: %+v", err)
		return err
	}
	if variables.readOnly {
		err := fmt.Errorf("Error before running gh-ost: MySQL server is read_only")
		log.Errorf(err.Error())
		return err
	}
	onlineDDLPassword, err := e.createOnlineDDLUser(ctx)
	if err != nil {
		err := fmt.Errorf("Error creating gh-ost user: %+v", err)
		log.Errorf(err.Error())
		return err
	}
	tempDir, err := createTempDir(onlineDDL.UUID)
	if err != nil {
		log.Errorf("Error creating temporary directory: %+v", err)
		return err
	}
	binaryFileName, _ := GhostBinaryFileName()
	credentialsConfigFileContent := fmt.Sprintf(`[client]
user=%s
password=${ONLINE_DDL_PASSWORD}
`, onlineDDLUser)
	credentialsConfigFileName, err := createTempScript(tempDir, "gh-ost-conf.cfg", credentialsConfigFileContent)
	if err != nil {
		log.Errorf("Error creating config file: %+v", err)
		return err
	}
	wrapperScriptContent := fmt.Sprintf(`#!/bin/bash
ghost_log_path="%s"
ghost_log_file="%s"
ghost_log_failure_file="%s"

mkdir -p "$ghost_log_path"

export ONLINE_DDL_PASSWORD
%s "$@" > "$ghost_log_path/$ghost_log_file" 2>&1
exit_code=$?
grep -o '\bFATAL\b.*' "$ghost_log_path/$ghost_log_file" | tail -1 > "$ghost_log_path/$ghost_log_failure_file"
exit $exit_code
	`, tempDir, migrationLogFileName, migrationFailureFileName, binaryFileName,
	)
	wrapperScriptFileName, err := createTempScript(tempDir, "gh-ost-wrapper.sh", wrapperScriptContent)
	if err != nil {
		log.Errorf("Error creating wrapper script: %+v", err)
		return err
	}
	onHookContent := func(status schema.OnlineDDLStatus) string {
		return fmt.Sprintf(`#!/bin/bash
	curl --max-time 10 -s 'http://localhost:%d/schema-migration/report-status?uuid=%s&status=%s&dryrun='"$GH_OST_DRY_RUN"'&progress='"$GH_OST_PROGRESS"'&eta='"$GH_OST_ETA_SECONDS"'&rowscopied='"$GH_OST_COPIED_ROWS"
			`, *servenv.Port, onlineDDL.UUID, string(status))
	}
	if _, err := createTempScript(tempDir, "gh-ost-on-startup", onHookContent(schema.OnlineDDLStatusRunning)); err != nil {
		log.Errorf("Error creating script: %+v", err)
		return err
	}
	if _, err := createTempScript(tempDir, "gh-ost-on-status", onHookContent(schema.OnlineDDLStatusRunning)); err != nil {
		log.Errorf("Error creating script: %+v", err)
		return err
	}
	if _, err := createTempScript(tempDir, "gh-ost-on-success", onHookContent(schema.OnlineDDLStatusComplete)); err != nil {
		log.Errorf("Error creating script: %+v", err)
		return err
	}
	if _, err := createTempScript(tempDir, "gh-ost-on-failure", onHookContent(schema.OnlineDDLStatusFailed)); err != nil {
		log.Errorf("Error creating script: %+v", err)
		return err
	}
	serveSocketFile := path.Join(tempDir, "serve.sock")

	if err := e.deleteGhostPanicFlagFile(onlineDDL.UUID); err != nil {
		log.Errorf("Error removing gh-ost panic flag file %s: %+v", e.ghostPanicFlagFileName(onlineDDL.UUID), err)
		return err
	}
	// Validate gh-ost binary:
	_ = e.updateMigrationMessage(ctx, onlineDDL.UUID, "validating gh-ost --version")
	log.Infof("Will now validate gh-ost binary")
	_, err = execCmd(
		"bash",
		[]string{
			wrapperScriptFileName,
			"--version",
		},
		os.Environ(),
		"/tmp",
		nil,
		nil,
	)
	if err != nil {
		log.Errorf("Error testing gh-ost binary: %+v", err)
		return err
	}
	_ = e.updateMigrationMessage(ctx, onlineDDL.UUID, "validated gh-ost --version")
	log.Infof("+ OK")

	if err := e.updateMigrationLogPath(ctx, onlineDDL.UUID, variables.host, tempDir); err != nil {
		return err
	}

	runGhost := func(execute bool) error {
		alterOptions := e.parseAlterOptions(ctx, onlineDDL)
		forceTableNames := fmt.Sprintf("%s_%s", onlineDDL.UUID, ReadableTimestamp())

		if err := e.updateArtifacts(ctx, onlineDDL.UUID,
			fmt.Sprintf("_%s_gho", forceTableNames),
			fmt.Sprintf("_%s_ghc", forceTableNames),
			fmt.Sprintf("_%s_del", forceTableNames),
		); err != nil {
			return err
		}

		os.Setenv("ONLINE_DDL_PASSWORD", onlineDDLPassword)
		args := []string{
			wrapperScriptFileName,
			fmt.Sprintf(`--host=%s`, variables.host),
			fmt.Sprintf(`--port=%d`, variables.port),
			fmt.Sprintf(`--conf=%s`, credentialsConfigFileName), // user & password found here
			`--allow-on-master`,
			`--max-load=Threads_running=900`,
			`--critical-load=Threads_running=1000`,
			`--critical-load-hibernate-seconds=60`,
			`--approve-renamed-columns`,
			`--debug`,
			`--exact-rowcount`,
			`--default-retries=120`,
			fmt.Sprintf("--force-table-names=%s", forceTableNames),
			fmt.Sprintf("--serve-socket-file=%s", serveSocketFile),
			fmt.Sprintf("--hooks-path=%s", tempDir),
			fmt.Sprintf(`--hooks-hint-token=%s`, onlineDDL.UUID),
			fmt.Sprintf(`--throttle-http=http://localhost:%d/throttler/check?app=online-ddl:gh-ost:%s&p=low`, *servenv.Port, onlineDDL.UUID),
			fmt.Sprintf(`--database=%s`, e.dbName),
			fmt.Sprintf(`--table=%s`, onlineDDL.Table),
			fmt.Sprintf(`--alter=%s`, alterOptions),
			fmt.Sprintf(`--panic-flag-file=%s`, e.ghostPanicFlagFileName(onlineDDL.UUID)),
			fmt.Sprintf(`--execute=%t`, execute),
		}
		args = append(args, onlineDDL.StrategySetting().RuntimeOptions()...)
		_ = e.updateMigrationMessage(ctx, onlineDDL.UUID, fmt.Sprintf("executing gh-ost --execute=%v", execute))
		_, err := execCmd("bash", args, os.Environ(), "/tmp", nil, nil)
		_ = e.updateMigrationMessage(ctx, onlineDDL.UUID, fmt.Sprintf("executed gh-ost --execute=%v, err=%v", execute, err))
		if err != nil {
			// See if we can get more info from the failure file
			if content, ferr := ioutil.ReadFile(path.Join(tempDir, migrationFailureFileName)); ferr == nil {
				failureMessage := strings.TrimSpace(string(content))
				if failureMessage != "" {
					// This message was produced by gh-ost itself. It is more informative than the default "migration failed..." message. Overwrite.
					return errors.New(failureMessage)
				}
			}
		}
		return err
	}

	atomic.StoreInt64(&e.ghostMigrationRunning, 1)
	e.lastMigrationUUID = onlineDDL.UUID

	go func() error {
		defer atomic.StoreInt64(&e.ghostMigrationRunning, 0)
		defer e.dropOnlineDDLUser(ctx)
		defer e.gcArtifacts(ctx)

		log.Infof("Will now dry-run gh-ost on: %s:%d", variables.host, variables.port)
		if err := runGhost(false); err != nil {
			// perhaps gh-ost was interrupted midway and didn't have the chance to send a "failes" status
			_ = e.updateMigrationStatus(ctx, onlineDDL.UUID, schema.OnlineDDLStatusFailed)
			_ = e.updateMigrationMessage(ctx, onlineDDL.UUID, err.Error())

			log.Errorf("Error executing gh-ost dry run: %+v", err)
			return err
		}
		log.Infof("+ OK")

		log.Infof("Will now run gh-ost on: %s:%d", variables.host, variables.port)
		startedMigrations.Add(1)
		if err := runGhost(true); err != nil {
			// perhaps gh-ost was interrupted midway and didn't have the chance to send a "failes" status
			_ = e.updateMigrationStatus(ctx, onlineDDL.UUID, schema.OnlineDDLStatusFailed)
			_ = e.updateMigrationMessage(ctx, onlineDDL.UUID, err.Error())
			failedMigrations.Add(1)
			log.Errorf("Error running gh-ost: %+v", err)
			return err
		}
		// Migration successful!
		os.RemoveAll(tempDir)
		successfulMigrations.Add(1)
		log.Infof("+ OK")
		return nil
	}()
	return nil
}

// ExecuteWithPTOSC validates and runs a pt-online-schema-change process.
// Validation included testing the backend MySQL server and the pt-online-schema-change binary itself
// Execution runs first a dry run, then an actual migration
func (e *Executor) ExecuteWithPTOSC(ctx context.Context, onlineDDL *schema.OnlineDDL) error {
	if e.isAnyMigrationRunning() {
		return ErrExecutorMigrationAlreadyRunning
	}

	if e.tabletTypeFunc() != topodatapb.TabletType_MASTER {
		return ErrExecutorNotWritableTablet
	}
	variables, err := e.readMySQLVariables(ctx)
	if err != nil {
		log.Errorf("Error before running pt-online-schema-change: %+v", err)
		return err
	}
	if variables.readOnly {
		err := fmt.Errorf("Error before running pt-online-schema-change: MySQL server is read_only")
		log.Errorf(err.Error())
		return err
	}
	onlineDDLPassword, err := e.createOnlineDDLUser(ctx)
	if err != nil {
		err := fmt.Errorf("Error creating pt-online-schema-change user: %+v", err)
		log.Errorf(err.Error())
		return err
	}
	tempDir, err := createTempDir(onlineDDL.UUID)
	if err != nil {
		log.Errorf("Error creating temporary directory: %+v", err)
		return err
	}

	binaryFileName, _ := PTOSCFileName()
	wrapperScriptContent := fmt.Sprintf(`#!/bin/bash
pt_log_path="%s"
pt_log_file="%s"

mkdir -p "$pt_log_path"

export MYSQL_PWD
%s "$@" > "$pt_log_path/$pt_log_file" 2>&1
	`, tempDir, migrationLogFileName, binaryFileName,
	)
	wrapperScriptFileName, err := createTempScript(tempDir, "pt-online-schema-change-wrapper.sh", wrapperScriptContent)
	if err != nil {
		log.Errorf("Error creating wrapper script: %+v", err)
		return err
	}
	pluginCode := `
	package pt_online_schema_change_plugin;

	use strict;
	use LWP::Simple;

	sub new {
	  my($class, % args) = @_;
	  my $self = { %args };
	  return bless $self, $class;
	}

	sub init {
	  my($self, % args) = @_;
	}

	sub before_create_new_table {
	  my($self, % args) = @_;
	  get("http://localhost:{{VTTABLET_PORT}}/schema-migration/report-status?uuid={{MIGRATION_UUID}}&status={{OnlineDDLStatusRunning}}&dryrun={{DRYRUN}}");
	}

	sub before_exit {
		my($self, % args) = @_;
		my $exit_status = $args{exit_status};
	  if ($exit_status == 0) {
	    get("http://localhost:{{VTTABLET_PORT}}/schema-migration/report-status?uuid={{MIGRATION_UUID}}&status={{OnlineDDLStatusComplete}}&dryrun={{DRYRUN}}");
	  } else {
	    get("http://localhost:{{VTTABLET_PORT}}/schema-migration/report-status?uuid={{MIGRATION_UUID}}&status={{OnlineDDLStatusFailed}}&dryrun={{DRYRUN}}");
	  }
	}

	sub get_slave_lag {
		my ($self, %args) = @_;

		return sub {
			if (head("http://localhost:{{VTTABLET_PORT}}/throttler/check?app=online-ddl:pt-osc:{{MIGRATION_UUID}}&p=low")) {
				# Got HTTP 200 OK, means throttler is happy
				return 0;
			}	else {
				# Throttler requests to hold back
				return 2147483647; # maxint, report *very* high lag
			}
		};
	}

	1;
	`
	pluginCode = strings.ReplaceAll(pluginCode, "{{VTTABLET_PORT}}", fmt.Sprintf("%d", *servenv.Port))
	pluginCode = strings.ReplaceAll(pluginCode, "{{MIGRATION_UUID}}", onlineDDL.UUID)
	pluginCode = strings.ReplaceAll(pluginCode, "{{OnlineDDLStatusRunning}}", string(schema.OnlineDDLStatusRunning))
	pluginCode = strings.ReplaceAll(pluginCode, "{{OnlineDDLStatusComplete}}", string(schema.OnlineDDLStatusComplete))
	pluginCode = strings.ReplaceAll(pluginCode, "{{OnlineDDLStatusFailed}}", string(schema.OnlineDDLStatusFailed))

	// Validate pt-online-schema-change binary:
	log.Infof("Will now validate pt-online-schema-change binary")
	_, err = execCmd(
		"bash",
		[]string{
			wrapperScriptFileName,
			"--version",
		},
		os.Environ(),
		"/tmp",
		nil,
		nil,
	)
	if err != nil {
		log.Errorf("Error testing pt-online-schema-change binary: %+v", err)
		return err
	}
	log.Infof("+ OK")

	if err := e.updateMigrationLogPath(ctx, onlineDDL.UUID, variables.host, tempDir); err != nil {
		return err
	}

	alterOptions := e.parseAlterOptions(ctx, onlineDDL)

	// The following sleep() is temporary and artificial. Because we create a new user for this
	// migration, and because we throttle by replicas, we need to wait for the replicas to be
	// caught up with the new user creation. Otherwise, the OSC tools will fail connecting to the replicas...
	// Once we have a built in throttling service , we will no longe rneed to have the OSC tools probe the
	// replicas. Instead, they will consult with our throttling service.
	// TODO(shlomi): replace/remove this when we have a proper throttling solution
	time.Sleep(time.Second)

	runPTOSC := func(execute bool) error {
		os.Setenv("MYSQL_PWD", onlineDDLPassword)
		newTableName := fmt.Sprintf("_%s_%s_new", onlineDDL.UUID, ReadableTimestamp())

		if err := e.updateArtifacts(ctx, onlineDDL.UUID,
			fmt.Sprintf("_%s_old", onlineDDL.Table),
			fmt.Sprintf("__%s_old", onlineDDL.Table),
			newTableName,
		); err != nil {
			return err
		}

		executeFlag := "--dry-run"
		if execute {
			executeFlag = "--execute"
		}
		finalPluginCode := strings.ReplaceAll(pluginCode, "{{DRYRUN}}", fmt.Sprintf("%t", !execute))
		pluginFile, err := createTempScript(tempDir, "pt-online-schema-change-plugin", finalPluginCode)
		if err != nil {
			log.Errorf("Error creating script: %+v", err)
			return err
		}
		args := []string{
			wrapperScriptFileName,
			`--pid`,
			e.ptPidFileName(onlineDDL.UUID),
			`--plugin`,
			pluginFile,
			`--new-table-name`,
			newTableName,
			`--alter`,
			alterOptions,
			`--check-slave-lag`, // We use primary's identity so that pt-online-schema-change calls our lag plugin for exactly 1 server
			fmt.Sprintf(`h=%s,P=%d,D=%s,t=%s,u=%s`, variables.host, variables.port, e.dbName, onlineDDL.Table, onlineDDLUser),
			executeFlag,
			fmt.Sprintf(`h=%s,P=%d,D=%s,t=%s,u=%s`, variables.host, variables.port, e.dbName, onlineDDL.Table, onlineDDLUser),
		}

		if execute {
			args = append(args,
				`--no-drop-new-table`,
				`--no-drop-old-table`,
			)
		}
		args = append(args, onlineDDL.StrategySetting().RuntimeOptions()...)
		_, err = execCmd("bash", args, os.Environ(), "/tmp", nil, nil)
		return err
	}

	atomic.StoreInt64(&e.ptoscMigrationRunning, 1)
	e.lastMigrationUUID = onlineDDL.UUID

	go func() error {
		defer atomic.StoreInt64(&e.ptoscMigrationRunning, 0)
		defer e.dropOnlineDDLUser(ctx)
		defer e.gcArtifacts(ctx)

		log.Infof("Will now dry-run pt-online-schema-change on: %s:%d", variables.host, variables.port)
		if err := runPTOSC(false); err != nil {
			// perhaps pt-osc was interrupted midway and didn't have the chance to send a "failes" status
			_ = e.updateMigrationStatus(ctx, onlineDDL.UUID, schema.OnlineDDLStatusFailed)
			_ = e.updateMigrationMessage(ctx, onlineDDL.UUID, err.Error())
			_ = e.updateMigrationTimestamp(ctx, "completed_timestamp", onlineDDL.UUID)
			log.Errorf("Error executing pt-online-schema-change dry run: %+v", err)
			return err
		}
		log.Infof("+ OK")

		log.Infof("Will now run pt-online-schema-change on: %s:%d", variables.host, variables.port)
		startedMigrations.Add(1)
		if err := runPTOSC(true); err != nil {
			// perhaps pt-osc was interrupted midway and didn't have the chance to send a "failes" status
			_ = e.updateMigrationStatus(ctx, onlineDDL.UUID, schema.OnlineDDLStatusFailed)
			_ = e.updateMigrationMessage(ctx, onlineDDL.UUID, err.Error())
			_ = e.updateMigrationTimestamp(ctx, "completed_timestamp", onlineDDL.UUID)
			_ = e.dropPTOSCMigrationTriggers(ctx, onlineDDL)
			failedMigrations.Add(1)
			log.Errorf("Error running pt-online-schema-change: %+v", err)
			return err
		}
		// Migration successful!
		os.RemoveAll(tempDir)
		successfulMigrations.Add(1)
		log.Infof("+ OK")
		return nil
	}()
	return nil
}

func (e *Executor) readMigration(ctx context.Context, uuid string) (onlineDDL *schema.OnlineDDL, row sqltypes.RowNamedValues, err error) {

	parsed := sqlparser.BuildParsedQuery(sqlSelectMigration, ":migration_uuid")
	bindVars := map[string]*querypb.BindVariable{
		"migration_uuid": sqltypes.StringBindVariable(uuid),
	}
	bound, err := parsed.GenerateQuery(bindVars, nil)
	if err != nil {
		return onlineDDL, nil, err
	}
	r, err := e.execQuery(ctx, bound)
	if err != nil {
		return onlineDDL, nil, err
	}
	row = r.Named().Row()
	if row == nil {
		// No results
		return nil, nil, ErrMigrationNotFound
	}
	onlineDDL = &schema.OnlineDDL{
		Keyspace:       row["keyspace"].ToString(),
		Table:          row["mysql_table"].ToString(),
		Schema:         row["mysql_schema"].ToString(),
		SQL:            row["migration_statement"].ToString(),
		UUID:           row["migration_uuid"].ToString(),
		Strategy:       schema.DDLStrategy(row["strategy"].ToString()),
		Options:        row["options"].ToString(),
		Status:         schema.OnlineDDLStatus(row["migration_status"].ToString()),
		Retries:        row.AsInt64("retries", 0),
		TabletAlias:    row["tablet"].ToString(),
		RequestContext: row["migration_context"].ToString(),
	}
	return onlineDDL, row, nil
}

// readPendingMigrationsUUIDs returns UUIDs for migrations in pending state (queued/ready/running)
func (e *Executor) readPendingMigrationsUUIDs(ctx context.Context) (uuids []string, err error) {
	r, err := e.execQuery(ctx, sqlSelectPendingMigrations)
	if err != nil {
		return uuids, err
	}
	for _, row := range r.Named().Rows {
		uuid := row["migration_uuid"].ToString()
		uuids = append(uuids, uuid)
	}
	return uuids, err
}

// terminateMigration attempts to interrupt and hard-stop a running migration
func (e *Executor) terminateMigration(ctx context.Context, onlineDDL *schema.OnlineDDL, lastMigrationUUID string) (foundRunning bool, err error) {
	switch onlineDDL.Strategy {
	case schema.DDLStrategyOnline:
		// migration could have started by a different tablet. We need to actively verify if it is running
		foundRunning, _, _ = e.isVReplMigrationRunning(ctx, onlineDDL.UUID)
		if err := e.terminateVReplMigration(ctx, onlineDDL.UUID); err != nil {
			return foundRunning, fmt.Errorf("Error cancelling migration, vreplication exec error: %+v", err)
		}
		_ = e.updateMigrationStatus(ctx, onlineDDL.UUID, schema.OnlineDDLStatusFailed)
	case schema.DDLStrategyPTOSC:
		// see if pt-osc is running (could have been executed by this vttablet or one that crashed in the past)
		if running, pid, _ := e.isPTOSCMigrationRunning(ctx, onlineDDL.UUID); running {
			foundRunning = true
			// Because pt-osc doesn't offer much control, we take a brute force approach to killing it,
			// revoking its privileges, and cleaning up its triggers.
			if err := syscall.Kill(pid, syscall.SIGTERM); err != nil {
				return foundRunning, nil
			}
			if err := syscall.Kill(pid, syscall.SIGKILL); err != nil {
				return foundRunning, nil
			}
			if err := e.dropOnlineDDLUser(ctx); err != nil {
				return foundRunning, nil
			}
			if err := e.dropPTOSCMigrationTriggers(ctx, onlineDDL); err != nil {
				return foundRunning, nil
			}
		}
	case schema.DDLStrategyGhost:
		if atomic.LoadInt64(&e.ghostMigrationRunning) > 0 {
			// double check: is the running migration the very same one we wish to cancel?
			if onlineDDL.UUID == lastMigrationUUID {
				// assuming all goes well in next steps, we can already report that there has indeed been a migration
				foundRunning = true
			}
		}
		// gh-ost migrations are easy to kill: just touch their specific panic flag files. We trust
		// gh-ost to terminate. No need to KILL it. And there's no trigger cleanup.
		if err := e.createGhostPanicFlagFile(onlineDDL.UUID); err != nil {
			return foundRunning, fmt.Errorf("Error cancelling migration, flag file error: %+v", err)
		}
	}
	return foundRunning, nil
}

// CancelMigration attempts to abort a scheduled or a running migration
func (e *Executor) CancelMigration(ctx context.Context, uuid string, terminateRunningMigration bool, message string) (result *sqltypes.Result, err error) {
	if !e.isOpen {
		return nil, vterrors.New(vtrpcpb.Code_FAILED_PRECONDITION, "online ddl is disabled")
	}

	e.migrationMutex.Lock()
	defer e.migrationMutex.Unlock()

	var rowsAffected uint64

	onlineDDL, _, err := e.readMigration(ctx, uuid)
	if err != nil {
		return nil, err
	}

	switch onlineDDL.Status {
	case schema.OnlineDDLStatusComplete, schema.OnlineDDLStatusFailed:
		return emptyResult, nil
	case schema.OnlineDDLStatusQueued, schema.OnlineDDLStatusReady:
		if err := e.updateMigrationStatus(ctx, onlineDDL.UUID, schema.OnlineDDLStatusCancelled); err != nil {
			return nil, err
		}
		rowsAffected = 1
	}

	if terminateRunningMigration {
		migrationFound, err := e.terminateMigration(ctx, onlineDDL, e.lastMigrationUUID)
		defer e.updateMigrationMessage(ctx, onlineDDL.UUID, message)

		if migrationFound {
			rowsAffected = 1
		}
		if err != nil {
			return result, err
		}
	}

	result = &sqltypes.Result{
		RowsAffected: rowsAffected,
	}

	return result, nil
}

// cancelMigrations attempts to abort a list of migrations
func (e *Executor) cancelMigrations(ctx context.Context, uuids []string, message string) (err error) {
	for _, uuid := range uuids {
		log.Infof("cancelMigrations: cancelling %s", uuid)
		if _, err := e.CancelMigration(ctx, uuid, true, message); err != nil {
			return err
		}
	}
	return nil
}

// CancelPendingMigrations cancels all pending migrations (that are expected to run or are running)
// for this keyspace
func (e *Executor) CancelPendingMigrations(ctx context.Context, message string) (result *sqltypes.Result, err error) {
	if !e.isOpen {
		return nil, vterrors.New(vtrpcpb.Code_FAILED_PRECONDITION, "online ddl is disabled")
	}

	uuids, err := e.readPendingMigrationsUUIDs(ctx)
	if err != nil {
		return result, err
	}

	result = &sqltypes.Result{}
	for _, uuid := range uuids {
		log.Infof("CancelPendingMigrations: cancelling %s", uuid)
		res, err := e.CancelMigration(ctx, uuid, true, message)
		if err != nil {
			return result, err
		}
		result.AppendResult(res)
	}
	return result, nil
}

// scheduleNextMigration attemps to schedule a single migration to run next.
// possibly there's no migrations to run. Possibly there's a migration running right now,
// in which cases nothing happens.
func (e *Executor) scheduleNextMigration(ctx context.Context) error {
	e.migrationMutex.Lock()
	defer e.migrationMutex.Unlock()

	if e.isAnyMigrationRunning() {
		return ErrExecutorMigrationAlreadyRunning
	}

	{
		r, err := e.execQuery(ctx, sqlSelectCountReadyMigrations)
		if err != nil {
			return err
		}

		row := r.Named().Row()
		countReady, err := row.ToInt64("count_ready")
		if err != nil {
			return err
		}

		if countReady > 0 {
			// seems like there's already one migration that's good to go
			return nil
		}
	} // Cool, seems like no migration is ready. Let's try and make a single 'queued' migration 'ready'

	_, err := e.execQuery(ctx, sqlScheduleSingleMigration)

	return err
}

func (e *Executor) validateMigrationRevertible(ctx context.Context, revertMigration *schema.OnlineDDL) (err error) {
	// Validation: migration to revert exists and is in complete state
	action, actionStr, err := revertMigration.GetActionStr()
	if err != nil {
		return err
	}
	switch action {
	case sqlparser.AlterDDLAction:
		if revertMigration.Strategy != schema.DDLStrategyOnline {
			return fmt.Errorf("can only revert a %s strategy migration. Migration %s has %s strategy", schema.DDLStrategyOnline, revertMigration.UUID, revertMigration.Strategy)
		}
	case sqlparser.RevertDDLAction:
	case sqlparser.CreateDDLAction:
	case sqlparser.DropDDLAction:
	default:
		return fmt.Errorf("cannot revert migration %s: unexpected action %s", revertMigration.UUID, actionStr)
	}
	if revertMigration.Status != schema.OnlineDDLStatusComplete {
		return fmt.Errorf("can only revert a migration in a '%s' state. Migration %s is in '%s' state", schema.OnlineDDLStatusComplete, revertMigration.UUID, revertMigration.Status)
	}
	{
		// Validation: see if there's a pending migration on this table:
		r, err := e.execQuery(ctx, sqlSelectPendingMigrations)
		if err != nil {
			return err
		}
		// we identify running migrations on requested table
		for _, row := range r.Named().Rows {
			pendingUUID := row["migration_uuid"].ToString()
			keyspace := row["keyspace"].ToString()
			table := row["mysql_table"].ToString()
			status := schema.OnlineDDLStatus(row["migration_status"].ToString())

			if keyspace == e.keyspace && table == revertMigration.Table {
				return fmt.Errorf("can not revert migration %s on table %s because migration %s is in %s status. May only revert if all migrations on this table are completed or failed", revertMigration.UUID, revertMigration.Table, pendingUUID, status)
			}
		}
		{
			// Validation: see that we're reverting the last successful migration on this table:
			query, err := sqlparser.ParseAndBind(sqlSelectCompleteMigrationsOnTable,
				sqltypes.StringBindVariable(e.keyspace),
				sqltypes.StringBindVariable(revertMigration.Table),
			)
			if err != nil {
				return err
			}
			r, err := e.execQuery(ctx, query)
			if err != nil {
				return err
			}
			for _, row := range r.Named().Rows {
				completeUUID := row["migration_uuid"].ToString()
				if completeUUID != revertMigration.UUID {
					return fmt.Errorf("can not revert migration %s on table %s because it is not the last migration to complete on that table. The last migration to complete was %s", revertMigration.UUID, revertMigration.Table, completeUUID)
				}
			}
		}
	}
	return nil
}

// executeRevert is called for 'revert' migrations (SQL is of the form "revert 99caeca2_74e2_11eb_a693_f875a4d24e90", not a real SQL of course).
// In this function we:
// - figure out whether the revert is valid: can we really revert requested migration?
// - what type of migration we're reverting? (CREATE/DROP/ALTER)
// - revert appropriately to the type of migration
func (e *Executor) executeRevert(ctx context.Context, onlineDDL *schema.OnlineDDL) (err error) {
	revertUUID, _ := onlineDDL.GetRevertUUID()
	if err != nil {
		return fmt.Errorf("cannot run a revert migration %v: %+v", onlineDDL.UUID, err)
	}

	revertMigration, row, err := e.readMigration(ctx, revertUUID)
	if err != nil {
		return err
	}
	if err := e.validateMigrationRevertible(ctx, revertMigration); err != nil {
		return err
	}
	revertActionStr := row["ddl_action"].ToString()
	switch revertActionStr {
	case sqlparser.CreateStr:
		{
			// We are reverting a CREATE migration. The revert is to DROP, only we don't actually
			// drop the table, we rename it into lifecycle
			// Possibly this was a CREATE TABLE IF NOT EXISTS, and possibly the table already existed
			// before the DDL, in which case the CREATE was a noop. In that scenario we _do not_ drop
			// the table.
			// We can tell the difference by looking at the artifacts. A successful CREATE TABLE, where
			// a table actually gets created, has a sentry, dummy artifact. A noop has not.

			if err := e.updateDDLAction(ctx, onlineDDL.UUID, sqlparser.DropStr); err != nil {
				return err
			}
			if err := e.updateMySQLTable(ctx, onlineDDL.UUID, revertMigration.Table); err != nil {
				return err
			}

			artifacts := row["artifacts"].ToString()
			artifactTables := textutil.SplitDelimitedList(artifacts)
			if len(artifactTables) > 1 {
				return fmt.Errorf("cannot run migration %s reverting %s: found %d artifact tables, expected maximum 1", onlineDDL.UUID, revertMigration.UUID, len(artifactTables))
			}
			if len(artifactTables) == 0 {
				// This indicates no table was actually created. this must have been a CREATE TABLE IF NOT EXISTS where the table already existed.
				_ = e.onSchemaMigrationStatus(ctx, onlineDDL.UUID, schema.OnlineDDLStatusComplete, false, progressPctFull, etaSecondsNow, rowsCopiedUnknown)
			}

			for _, artifactTable := range artifactTables {
				if err := e.updateArtifacts(ctx, onlineDDL.UUID, artifactTable); err != nil {
					return err
				}
				onlineDDL.SQL = sqlparser.BuildParsedQuery(sqlRenameTable, revertMigration.Table, artifactTable).Query
				if _, err := e.executeDirectly(ctx, onlineDDL); err != nil {
					return err
				}
			}
		}
	case sqlparser.DropStr:
		{
			// We are reverting a DROP migration. But the table wasn't really dropped, because that's not how
			// we run DROP migrations. It was renamed. So we need to rename it back.
			// But we impose as if we are now CREATE-ing the table.
			if err := e.updateDDLAction(ctx, onlineDDL.UUID, sqlparser.CreateStr); err != nil {
				return err
			}
			if err := e.updateMySQLTable(ctx, onlineDDL.UUID, revertMigration.Table); err != nil {
				return err
			}
			artifacts := row["artifacts"].ToString()
			artifactTables := textutil.SplitDelimitedList(artifacts)
			if len(artifactTables) > 1 {
				return fmt.Errorf("cannot run migration %s reverting %s: found %d artifact tables, expected maximum 1", onlineDDL.UUID, revertMigration.UUID, len(artifactTables))
			}
			if len(artifactTables) == 0 {
				// Could happen on `DROP TABLE IF EXISTS` where the table did not exist...
				_ = e.onSchemaMigrationStatus(ctx, onlineDDL.UUID, schema.OnlineDDLStatusComplete, false, progressPctFull, etaSecondsNow, rowsCopiedUnknown)
			}
			for _, artifactTable := range artifactTables {
				if err := e.updateArtifacts(ctx, onlineDDL.UUID, artifactTable); err != nil {
					return err
				}
				onlineDDL.SQL = sqlparser.BuildParsedQuery(sqlRenameTable, artifactTable, revertMigration.Table).Query
				if _, err := e.executeDirectly(ctx, onlineDDL); err != nil {
					return err
				}
			}
		}
	case sqlparser.AlterStr:
		{
			if err := e.updateDDLAction(ctx, onlineDDL.UUID, sqlparser.AlterStr); err != nil {
				return err
			}
			if err := e.ExecuteWithVReplication(ctx, onlineDDL, revertMigration); err != nil {
				return err
			}
		}
	default:
		return fmt.Errorf("cannot run migration %s reverting %s: unexpected action %s", onlineDDL.UUID, revertMigration.UUID, revertActionStr)
	}

	return nil
}

// evaluateDeclarativeDiff is called for -declarative CREATE statements, where the table already exists. The function generates a SQL diff, which can be:
// - empty, in which case the migration is noop and implicitly successful, or
// - non-empty, in which case the migration turns to be an ALTER
func (e *Executor) evaluateDeclarativeDiff(ctx context.Context, onlineDDL *schema.OnlineDDL) (alterClause string, err error) {

	// Modify the CREATE TABLE statement to indicate a different, made up table name, known as the "comparison table"
	ddlStmt, _, err := schema.ParseOnlineDDLStatement(onlineDDL.SQL)
	if err != nil {
		return "", err
	}
	comparisonTableName, err := schema.GenerateGCTableName(schema.HoldTableGCState, newGCTableRetainTime())
	if err != nil {
		return "", err
	}

	conn, err := dbconnpool.NewDBConnection(ctx, e.env.Config().DB.DbaWithDB())
	if err != nil {
		return "", err
	}
	defer conn.Close()

	{
		// Create the comparison table
		ddlStmt.SetTable("", comparisonTableName)
		modifiedCreateSQL := sqlparser.String(ddlStmt)

		if _, err := conn.ExecuteFetch(modifiedCreateSQL, 0, false); err != nil {
			return "", err
		}

		defer func() {
			// Drop the comparison table
			parsed := sqlparser.BuildParsedQuery(sqlDropTable, comparisonTableName)
			_, _ = conn.ExecuteFetch(parsed.Query, 0, false)
			// Nothing bad happens for not checking the error code. The table is GC/HOLD. If we
			// can't drop it now, it still gets collected later by tablegc mechanism
		}()

	}

	// Compare the existing (to be potentially migrated) table with the declared (newly created) table:
	// all things are tengo related
	if err := func() error {
		variables, err := e.readMySQLVariables(ctx)
		if err != nil {
			return err
		}
		flavor := tengo.ParseFlavor(variables.version, variables.versionComment)

		// Create a temporary account for tengo to use
		onlineDDLPassword, err := e.createOnlineDDLUser(ctx)
		if err != nil {
			return err
		}
		defer e.dropOnlineDDLUser(ctx)

		// tengo requires sqlx.DB
		cfg := mysqldriver.NewConfig()
		cfg.User = onlineDDLUser
		cfg.Passwd = onlineDDLPassword
		cfg.Net = "tcp"
		cfg.Addr = fmt.Sprintf("%s:%d", variables.host, variables.port)
		cfg.DBName = e.dbName
		cfg.ParseTime = true
		cfg.InterpolateParams = true
		cfg.Timeout = 1 * time.Second
		mysqlDSN := cfg.FormatDSN()

		db, err := sqlx.Open("mysql", mysqlDSN)
		if err != nil {
			return err
		}
		defer db.Close()

		// Read existing table
		existingTable, err := tengo.QuerySchemaTable(ctx, db, e.dbName, onlineDDL.Table, flavor)
		if err != nil {
			return err
		}
		// Read comparison table
		comparisonTable, err := tengo.QuerySchemaTable(ctx, db, e.dbName, comparisonTableName, flavor)
		if err != nil {
			return err
		}
		// We created the comparison tablein same schema as original table, but under different name (because obviously we can't have
		// two tables with identical name in same schema). It is our preference to create the table in the same schema.
		// unfortunately, tengo does not allow comparing tables with different names. After asking tengo to read table info, we cheat
		// and override the name of the table:
		comparisonTable.Name = existingTable.Name
		// We also override `.CreateStatement` (output of SHOW CREATE TABLE), because tengo has a validation, where if it doesn't
		// find any ALTER changes, then the CreateStatement-s must be identical (or else it errors with UnsupportedDiffError)
		comparisonTable.CreateStatement, err = schema.ReplaceTableNameInCreateTableStatement(comparisonTable.CreateStatement, existingTable.Name)
		if err != nil {
			return err
		}
		// Diff the two tables
		diff := tengo.NewAlterTable(existingTable, comparisonTable)
		if diff == nil {
			// No change. alterClause remains empty
			return nil
		}
		mods := tengo.StatementModifiers{
			AllowUnsafe: true,
			NextAutoInc: tengo.NextAutoIncIfIncreased,
		}
		alterClause, err = diff.Clauses(mods)
		if err != nil {
			return err
		}
		return nil
	}(); err != nil {
		return "", err
	}

	return alterClause, nil
}

// executeMigration executes a single migration. It analyzes the migration type:
// - is it declarative?
// - is it CREATE / DROP / ALTER?
// - it is a Revert request?
// - what's the migration strategy?
// The function invokes the appropriate handlers for each of those cases.
func (e *Executor) executeMigration(ctx context.Context, onlineDDL *schema.OnlineDDL) error {
	defer e.triggerNextCheckInterval()
	failMigration := func(err error) error {
		_ = e.updateMigrationStatus(ctx, onlineDDL.UUID, schema.OnlineDDLStatusFailed)
		if err != nil {
			_ = e.updateMigrationMessage(ctx, onlineDDL.UUID, err.Error())
		}
		return err
	}

	ddlAction, err := onlineDDL.GetAction()
	if err != nil {
		return failMigration(err)
	}

	if onlineDDL.StrategySetting().IsDeclarative() {
		switch ddlAction {
		case sqlparser.RevertDDLAction:
			// No special action. Declarative Revert migrations are handled like any normal Revert migration.
		case sqlparser.AlterDDLAction:
			return failMigration(vterrors.Errorf(vtrpcpb.Code_UNIMPLEMENTED, "strategy is declarative. ALTER cannot run in declarative mode for migration %v", onlineDDL.UUID))
		case sqlparser.DropDDLAction:
			// This DROP is declarative, meaning it may:
			// - actually DROP a table, if that table exists, or
			// - Implicitly do nothing, if the table does not exist

			exists, err := e.tableExists(ctx, onlineDDL.Table)
			if err != nil {
				return failMigration(err)
			}
			if exists {
				// table does exist, so this declarative DROP turns out to really be an actual DROP. No further action is needed here
			} else {
				// table does not exist. We mark this DROP as implicitly sucessful
				_ = e.onSchemaMigrationStatus(ctx, onlineDDL.UUID, schema.OnlineDDLStatusComplete, false, progressPctFull, etaSecondsNow, rowsCopiedUnknown)
				_ = e.updateMigrationMessage(ctx, onlineDDL.UUID, "no change")
				return nil
			}
		case sqlparser.CreateDDLAction:
			// This CREATE is declarative, meaning it may:
			// - actually CREATE a table, if that table does not exist, or
			// - ALTER the table, if it exists and is different, or
			// - Implicitly do nothing, if the table exists and is identical to CREATE statement

			{
				// Sanity: reject IF NOT EXISTS statements, because they don't make sense (or are ambiguous) in declarative mode
				ddlStmt, _, err := schema.ParseOnlineDDLStatement(onlineDDL.SQL)
				if err != nil {
					return failMigration(err)
				}
				if ddlStmt.GetIfNotExists() {
					return failMigration(vterrors.Errorf(vtrpcpb.Code_UNIMPLEMENTED, "strategy is declarative. IF NOT EXISTS does not work in declarative mode for migration %v", onlineDDL.UUID))
				}
			}
			exists, err := e.tableExists(ctx, onlineDDL.Table)
			if err != nil {
				return failMigration(err)
			}
			if exists {
				alterClause, err := e.evaluateDeclarativeDiff(ctx, onlineDDL)
				if err != nil {
					return failMigration(err)
				}
				if alterClause == "" {
					// No diff! We mark this CREATE as implicitly sucessful
					_ = e.onSchemaMigrationStatus(ctx, onlineDDL.UUID, schema.OnlineDDLStatusComplete, false, progressPctFull, etaSecondsNow, rowsCopiedUnknown)
					_ = e.updateMigrationMessage(ctx, onlineDDL.UUID, "no change")
					return nil
				}
				// alterClause is non empty. We convert this migration into an ALTER
				if err := e.updateDDLAction(ctx, onlineDDL.UUID, sqlparser.AlterStr); err != nil {
					return failMigration(err)
				}
				ddlAction = sqlparser.AlterDDLAction
				onlineDDL.SQL = fmt.Sprintf("ALTER TABLE `%s` %s", onlineDDL.Table, alterClause)
				_ = e.updateMigrationMessage(ctx, onlineDDL.UUID, alterClause)
			} else {
				{
					// table does not exist, so this declarative CREATE turns out to really be an actual CREATE. No further action is needed here.
					// the statement is empty, but I want to keep the 'else' clause here just for sake of this comment.
				}
			}
		}
	} // endif onlineDDL.IsDeclarative()
	// Noting that if the migration is declarative, then it may have been modified in the above block, to meet the next operations.

	switch ddlAction {
	case sqlparser.DropDDLAction:
		go func() error {
			e.migrationMutex.Lock()
			defer e.migrationMutex.Unlock()

			// Drop statement.
			// Normally, we're going to modify DROP to RENAME (see later on). But if table name is
			// already a GC-lifecycle table, then we don't put it through yet another GC lifecycle,
			// we just drop it.
			if schema.IsGCTableName(onlineDDL.Table) {
				if _, err := e.executeDirectly(ctx, onlineDDL); err != nil {
					return failMigration(err)
				}
				return nil
			}

			// We transform a DROP TABLE into a RENAME TABLE statement, so as to remove the table safely and asynchronously.

			ddlStmt, _, err := schema.ParseOnlineDDLStatement(onlineDDL.SQL)
			if err != nil {
				return failMigration(err)
			}

			var toTableName string
			onlineDDL.SQL, toTableName, err = schema.GenerateRenameStatementWithUUID(onlineDDL.Table, schema.HoldTableGCState, onlineDDL.GetGCUUID(), newGCTableRetainTime())
			if err != nil {
				return failMigration(err)
			}
			if err := e.updateArtifacts(ctx, onlineDDL.UUID, toTableName); err != nil {
				return err
			}

			acceptableErrorCodes := []int{}
			if ddlStmt.GetIfExists() {
				acceptableErrorCodes = acceptableDropTableIfExistsErrorCodes
			}
			acceptableErrCodeFound, err := e.executeDirectly(ctx, onlineDDL, acceptableErrorCodes...)
			if err != nil {
				return failMigration(err)
			}
			if acceptableErrCodeFound {
				// Table did not exist after all. There is no artifact
				if err := e.clearArtifacts(ctx, onlineDDL.UUID); err != nil {
					return err
				}
			}

			return nil
		}()
	case sqlparser.CreateDDLAction:
		go func() error {
			e.migrationMutex.Lock()
			defer e.migrationMutex.Unlock()

			sentryArtifactTableName, err := schema.GenerateGCTableName(schema.HoldTableGCState, newGCTableRetainTime())
			if err != nil {
				return failMigration(err)
			}
			// we create a dummy artifact. Its existence means the table was created by this migration.
			// It will be read by the revert operation.
			if err := e.updateArtifacts(ctx, onlineDDL.UUID, sentryArtifactTableName); err != nil {
				return err
			}
			ddlStmt, _, err := schema.ParseOnlineDDLStatement(onlineDDL.SQL)
			if err != nil {
				return failMigration(err)
			}
			if ddlStmt.GetIfNotExists() {
				// This is a CREATE TABLE IF NOT EXISTS
				// We want to know if the table actually exists before running this migration.
				// If so, then the operation is noop, and when we revert the migration, we also do a noop.
				exists, err := e.tableExists(ctx, onlineDDL.Table)
				if err != nil {
					return failMigration(err)
				}
				if exists {
					// the table already exists. This CREATE TABLE IF NOT EXISTS statement is a noop.
					// We therefore clear the artifact field. A revert operation will use this as a hint.
					if err := e.clearArtifacts(ctx, onlineDDL.UUID); err != nil {
						return failMigration(err)
					}
				}
			}
			if _, err := e.executeDirectly(ctx, onlineDDL); err != nil {
				failMigration(err)
			}
			return nil
		}()
	case sqlparser.AlterDDLAction:
		switch onlineDDL.Strategy {
		case schema.DDLStrategyOnline:
			go func() {
				e.migrationMutex.Lock()
				defer e.migrationMutex.Unlock()

				if err := e.ExecuteWithVReplication(ctx, onlineDDL, nil); err != nil {
					failMigration(err)
				}
			}()
		case schema.DDLStrategyGhost:
			go func() {
				e.migrationMutex.Lock()
				defer e.migrationMutex.Unlock()

				if err := e.ExecuteWithGhost(ctx, onlineDDL); err != nil {
					failMigration(err)
				}
			}()
		case schema.DDLStrategyPTOSC:
			go func() {
				e.migrationMutex.Lock()
				defer e.migrationMutex.Unlock()

				if err := e.ExecuteWithPTOSC(ctx, onlineDDL); err != nil {
					failMigration(err)
				}
			}()
		default:
			{
				return failMigration(fmt.Errorf("Unsupported strategy: %+v", onlineDDL.Strategy))
			}
		}
	case sqlparser.RevertDDLAction:
		go func() {
			e.migrationMutex.Lock()
			defer e.migrationMutex.Unlock()

			if err := e.executeRevert(ctx, onlineDDL); err != nil {
				failMigration(err)
			}
		}()
	}
	return nil
}

func (e *Executor) runNextMigration(ctx context.Context) error {
	e.migrationMutex.Lock()
	defer e.migrationMutex.Unlock()

	if e.isAnyMigrationRunning() {
		return ErrExecutorMigrationAlreadyRunning
	}

	r, err := e.execQuery(ctx, sqlSelectReadyMigration)
	if err != nil {
		return err
	}
	named := r.Named()
	for i, row := range named.Rows {
		onlineDDL := &schema.OnlineDDL{
			Keyspace: row["keyspace"].ToString(),
			Table:    row["mysql_table"].ToString(),
			Schema:   row["mysql_schema"].ToString(),
			SQL:      row["migration_statement"].ToString(),
			UUID:     row["migration_uuid"].ToString(),
			Strategy: schema.DDLStrategy(row["strategy"].ToString()),
			Options:  row["options"].ToString(),
			Status:   schema.OnlineDDLStatus(row["migration_status"].ToString()),
		}
		{
			// We strip out any VT query comments because our simplified parser doesn't work well with comments
			ddlStmt, _, err := schema.ParseOnlineDDLStatement(onlineDDL.SQL)
			if err == nil {
				ddlStmt.SetComments(sqlparser.Comments{})
				onlineDDL.SQL = sqlparser.String(ddlStmt)
			}
		}
		e.executeMigration(ctx, onlineDDL)
		// the query should only ever return a single row at the most
		// but let's make it also explicit here that we only run a single migration
		if i == 0 {
			break
		}
	}
	return nil
}

// isPTOSCMigrationRunning sees if pt-online-schema-change is running a specific migration,
// by examining its PID file
func (e *Executor) isPTOSCMigrationRunning(ctx context.Context, uuid string) (isRunning bool, pid int, err error) {
	// Try and read its PID file:
	content, err := ioutil.ReadFile(e.ptPidFileName(uuid))
	if err != nil {
		// file probably does not exist (migration not running)
		// or any other issue --> we can't confirm that the migration is actually running
		return false, pid, err
	}
	contentString := strings.TrimSpace(string(content))
	//
	pid, err = strconv.Atoi(contentString)
	if err != nil {
		// can't get the PID right. Can't confirm migration is running.
		return false, pid, err
	}
	p, err := os.FindProcess(pid)
	if err != nil {
		// can't find the process. Can't confirm migration is running.
		return false, pid, err
	}
	err = p.Signal(syscall.Signal(0))
	if err != nil {
		// can't verify process is running. Can't confirm migration is running.
		return false, pid, err
	}
	// AHA! We are able to confirm this pt-osc migration is actually running!
	return true, pid, nil
}

// dropOnlineDDLUser drops the given ddl user account at the end of migration
func (e *Executor) dropPTOSCMigrationTriggers(ctx context.Context, onlineDDL *schema.OnlineDDL) error {
	conn, err := dbconnpool.NewDBConnection(ctx, e.env.Config().DB.DbaConnector())
	if err != nil {
		return err
	}
	defer conn.Close()

	parsed := sqlparser.BuildParsedQuery(sqlSelectPTOSCMigrationTriggers, ":mysql_schema", ":mysql_table")
	bindVars := map[string]*querypb.BindVariable{
		"mysql_schema": sqltypes.StringBindVariable(onlineDDL.Schema),
		"mysql_table":  sqltypes.StringBindVariable(onlineDDL.Table),
	}
	bound, err := parsed.GenerateQuery(bindVars, nil)
	if err != nil {
		return err
	}
	r, err := e.execQuery(ctx, bound)
	if err != nil {
		return err
	}
	for _, row := range r.Named().Rows {
		// iterate pt-osc triggers and drop them
		triggerSchema := row.AsString("trigger_schema", "")
		triggerName := row.AsString("trigger_name", "")

		dropParsed := sqlparser.BuildParsedQuery(sqlDropTrigger, triggerSchema, triggerName)
		if _, err := conn.ExecuteFetch(dropParsed.Query, 0, false); err != nil {
			return err
		}
	}

	return err
}

// readVReplStream reads _vt.vreplication entries for given workflow
func (e *Executor) readVReplStream(ctx context.Context, uuid string, okIfMissing bool) (*VReplStream, error) {
	query, err := sqlparser.ParseAndBind(sqlReadVReplStream,
		sqltypes.StringBindVariable(uuid),
	)
	if err != nil {
		return nil, err
	}
	r, err := e.execQuery(ctx, query)
	if err != nil {
		return nil, err
	}
	if len(r.Rows) == 0 && okIfMissing {
		return nil, nil
	}
	row := r.Named().Row()
	if row == nil {
		return nil, vterrors.Errorf(vtrpcpb.Code_UNKNOWN, "Cannot find unique workflow for UUID: %+v", uuid)
	}
	s := &VReplStream{
		id:                   row.AsInt64("id", 0),
		workflow:             row.AsString("workflow", ""),
		source:               row.AsString("source", ""),
		pos:                  row.AsString("pos", ""),
		timeUpdated:          row.AsInt64("time_updated", 0),
		transactionTimestamp: row.AsInt64("transaction_timestamp", 0),
		state:                row.AsString("state", ""),
		message:              row.AsString("message", ""),
		rowsCopied:           row.AsInt64("rows_copied", 0),
		bls:                  &binlogdatapb.BinlogSource{},
	}
	if err := prototext.Unmarshal([]byte(s.source), s.bls); err != nil {
		return nil, err
	}
	return s, nil
}

// isVReplMigrationReadyToCutOver sees if the vreplication migration has completed the row copy
// and is up to date with the binlogs.
func (e *Executor) isVReplMigrationReadyToCutOver(ctx context.Context, s *VReplStream) (isReady bool, err error) {
	// Check all the cases where migration is still running:
	{
		// when ready to cut-over, pos must have some value
		if s.pos == "" {
			return false, nil
		}
	}
	{
		// Both time_updated and transaction_timestamp must be in close priximity to each
		// other and to the time now, otherwise that means we're lagging and it's not a good time
		// to cut-over
		durationDiff := func(t1, t2 time.Time) time.Duration {
			diff := t1.Sub(t2)
			if diff < 0 {
				diff = -diff
			}
			return diff
		}
		timeNow := time.Now()
		timeUpdated := time.Unix(s.timeUpdated, 0)
		if durationDiff(timeNow, timeUpdated) > vreplicationCutOverThreshold {
			return false, nil
		}
		// Let's look at transaction timestamp. This gets written by any ongoing
		// writes on the server (whether on this table or any other table)
		transactionTimestamp := time.Unix(s.transactionTimestamp, 0)
		if durationDiff(timeNow, transactionTimestamp) > vreplicationCutOverThreshold {
			return false, nil
		}
	}
	{
		// copy_state must have no entries for this vreplication id: if entries are
		// present that means copy is still in progress
		query, err := sqlparser.ParseAndBind(sqlReadCountCopyState,
			sqltypes.Int64BindVariable(s.id),
		)
		if err != nil {
			return false, err
		}
		r, err := e.execQuery(ctx, query)
		if err != nil {
			return false, err
		}
		csRow := r.Named().Row()
		if csRow == nil {
			return false, err
		}
		count := csRow.AsInt64("cnt", 0)
		if count > 0 {
			// Still copying
			return false, nil
		}
	}

	return true, nil
}

// isVReplMigrationRunning sees if there is a VReplication migration actively running
func (e *Executor) isVReplMigrationRunning(ctx context.Context, uuid string) (isRunning bool, s *VReplStream, err error) {
	s, err = e.readVReplStream(ctx, uuid, true)
	if err != nil {
		return false, s, err
	}
	if s == nil {
		return false, s, nil
	}
	if strings.Contains(strings.ToLower(s.message), "error") {
		return false, s, nil
	}
	switch s.state {
	case binlogplayer.VReplicationInit, binlogplayer.VReplicationCopying, binlogplayer.BlpRunning:
		return true, s, nil
	}
	return false, s, nil
}

// reviewRunningMigrations iterates migrations in 'running' state. Normally there's only one running, which was
// spawned by this tablet; but vreplication migrations could also resume from failure.
func (e *Executor) reviewRunningMigrations(ctx context.Context) (countRunnning int, cancellable []string, err error) {
	e.migrationMutex.Lock()
	defer e.migrationMutex.Unlock()

	r, err := e.execQuery(ctx, sqlSelectRunningMigrations)
	if err != nil {
		return countRunnning, cancellable, err
	}
	// we identify running vreplication migrations in this function
	atomic.StoreInt64(&e.vreplMigrationRunning, 0)
	for _, row := range r.Named().Rows {
		uuid := row["migration_uuid"].ToString()
		strategy := schema.DDLStrategy(row["strategy"].ToString())
		strategySettings := schema.NewDDLStrategySetting(strategy, row["options"].ToString())
		elapsedSeconds := row.AsInt64("elapsed_seconds", 0)

		switch strategy {
		case schema.DDLStrategyOnline:
			{
				// We check the _vt.vreplication table
				running, s, err := e.isVReplMigrationRunning(ctx, uuid)
				if err != nil {
					return countRunnning, cancellable, err
				}
				isVreplicationTestSuite := strategySettings.IsVreplicationTestSuite()
				if isVreplicationTestSuite {
					e.triggerNextCheckInterval()
				}
				if running {
					// This VRepl migration may have started from outside this tablet, so
					// vreplMigrationRunning could be zero. Whatever the case is, we're under
					// migrationMutex lock and it's now safe to ensure vreplMigrationRunning is 1
					atomic.StoreInt64(&e.vreplMigrationRunning, 1)
					_ = e.updateMigrationTimestamp(ctx, "liveness_timestamp", uuid)

					_ = e.updateRowsCopied(ctx, uuid, s.rowsCopied)
					_ = e.updateMigrationProgressByRowsCopied(ctx, uuid, s.rowsCopied)
					_ = e.updateMigrationETASecondsByProgress(ctx, uuid)

					isReady, err := e.isVReplMigrationReadyToCutOver(ctx, s)
					if err != nil {
						return countRunnning, cancellable, err
					}
					if isReady && isVreplicationTestSuite {
						// This is a endtoend test suite execution. We intentionally delay it by at least
						// vreplicationTestSuiteWaitSeconds
						if elapsedSeconds < vreplicationTestSuiteWaitSeconds {
							isReady = false
						}
					}
					if isReady {
						if err := e.cutOverVReplMigration(ctx, s); err != nil {
							return countRunnning, cancellable, err
						}
					}
				}
			}
		case schema.DDLStrategyPTOSC:
			{
				// Since pt-osc doesn't have a "liveness" plugin entry point, we do it externally:
				// if the process is alive, we update the `liveness_timestamp` for this migration.
				running, _, err := e.isPTOSCMigrationRunning(ctx, uuid)
				if err != nil {
					return countRunnning, cancellable, err
				}
				if running {
					_ = e.updateMigrationTimestamp(ctx, "liveness_timestamp", uuid)
				}
				if uuid != e.lastMigrationUUID {
					// This executor can only spawn one migration at a time. And that
					// migration is identified by e.lastMigrationUUID.
					// If we find a _running_ migration that does not have this UUID, it _must_
					// mean the migration was started by a former vttablet (ie vttablet crashed and restarted)
					cancellable = append(cancellable, uuid)
				}
			}
		}
		countRunnning++

		if uuid != e.lastMigrationUUID {
			// This executor can only run one migration at a time. And that
			// migration is identified by e.lastMigrationUUID.
			// If we find a _running_ migration that does not have this UUID, it _must_
			// mean the migration was started by a former vttablet (ie vttablet crashed and restarted)
			cancellable = append(cancellable, uuid)
		}
	}
	return countRunnning, cancellable, err
}

// reviewStaleMigrations marks as 'failed' migrations whose status is 'running' but which have
// shown no liveness in past X minutes
func (e *Executor) reviewStaleMigrations(ctx context.Context) error {
	e.migrationMutex.Lock()
	defer e.migrationMutex.Unlock()

	parsed := sqlparser.BuildParsedQuery(sqlSelectStaleMigrations, ":minutes")
	bindVars := map[string]*querypb.BindVariable{
		"minutes": sqltypes.Int64BindVariable(staleMigrationMinutes),
	}
	bound, err := parsed.GenerateQuery(bindVars, nil)
	if err != nil {
		return err
	}
	r, err := e.execQuery(ctx, bound)
	if err != nil {
		return err
	}
	for _, row := range r.Named().Rows {
		uuid := row["migration_uuid"].ToString()

		onlineDDL, _, err := e.readMigration(ctx, uuid)
		if err != nil {
			return err
		}
		// If this is pt-osc migration, then it may have crashed without having its triggers cleaned up.
		// make sure to drop them.
		if onlineDDL.Strategy == schema.DDLStrategyPTOSC {
			if err := e.dropPTOSCMigrationTriggers(ctx, onlineDDL); err != nil {
				return err
			}
		}
		if onlineDDL.TabletAlias != e.TabletAliasString() {
			// This means another tablet started the migration, and the migration has failed due to the tablet failure (e.g. master failover)
			if err := e.updateTabletFailure(ctx, onlineDDL.UUID); err != nil {
				return err
			}
		}
		if err := e.updateMigrationStatus(ctx, onlineDDL.UUID, schema.OnlineDDLStatusFailed); err != nil {
			return err
		}
		_ = e.updateMigrationMessage(ctx, onlineDDL.UUID, "stale migration")
	}

	return nil
}

// retryTabletFailureMigrations looks for migrations failed by tablet failure (e.g. by failover)
// and retry them (put them back in the queue)
func (e *Executor) retryTabletFailureMigrations(ctx context.Context) error {
	_, err := e.retryMigrationWhere(ctx, sqlWhereTabletFailure)
	return err
}

// gcArtifactTable garbage-collects a single table
func (e *Executor) gcArtifactTable(ctx context.Context, artifactTable, uuid string) error {
	tableExists, err := e.tableExists(ctx, artifactTable)
	if err != nil {
		return err
	}
	if !tableExists {
		return nil
	}
	// We've already concluded in gcArtifacts() that this table was held for long enough.
	// We therefore move it into PURGE state.
	renameStatement, _, err := schema.GenerateRenameStatementWithUUID(artifactTable, schema.PurgeTableGCState, schema.OnlineDDLToGCUUID(uuid), time.Now().UTC())
	if err != nil {
		return err
	}
	conn, err := e.pool.Get(ctx)
	if err != nil {
		return err
	}
	defer conn.Recycle()

	_, err = conn.Exec(ctx, renameStatement, 1, true)
	return err
}

// gcArtifacts garbage-collects migration artifacts from completed/failed migrations
func (e *Executor) gcArtifacts(ctx context.Context) error {
	e.migrationMutex.Lock()
	defer e.migrationMutex.Unlock()

	query, err := sqlparser.ParseAndBind(sqlSelectUncollectedArtifacts,
		sqltypes.Int64BindVariable(int64((*retainOnlineDDLTables).Seconds())),
	)
	if err != nil {
		return err
	}
	r, err := e.execQuery(ctx, query)
	if err != nil {
		return err
	}
	for _, row := range r.Named().Rows {
		uuid := row["migration_uuid"].ToString()
		artifacts := row["artifacts"].ToString()

		artifactTables := textutil.SplitDelimitedList(artifacts)
		for _, artifactTable := range artifactTables {
			if err := e.gcArtifactTable(ctx, artifactTable, uuid); err != nil {
				return err
			}
			log.Infof("Executor.gcArtifacts: renamed away artifact %s", artifactTable)
		}
		if err := e.updateMigrationTimestamp(ctx, "cleanup_timestamp", uuid); err != nil {
			return err
		}
	}

	return nil
}

// onMigrationCheckTick runs all migrations life cycle
func (e *Executor) onMigrationCheckTick() {
	// This function can be called by multiple triggers. First, there's the normal ticker.
	// Then, any time a migration completes, we set a timer to trigger this function.
	// also, any time a new INSERT arrives, we set a timer to trigger this function.
	// Some of these may be correlated. To avoid spamming of this function we:
	// - ensure the function is non-reentrant, using tickReentranceFlag
	// - clean up tickReentranceFlag 1 second after function completes; this throttles calls to
	//   this function at no more than 1/sec rate.
	if atomic.CompareAndSwapInt64(&e.tickReentranceFlag, 0, 1) {
		defer time.AfterFunc(time.Second, func() { atomic.StoreInt64(&e.tickReentranceFlag, 0) })
	} else {
		// An instance of this function is already running
		return
	}

	if e.tabletTypeFunc() != topodatapb.TabletType_MASTER {
		return
	}
	if e.keyspace == "" {
		log.Errorf("Executor.onMigrationCheckTick(): empty keyspace")
		return
	}

	ctx := context.Background()
	if err := e.initSchema(ctx); err != nil {
		log.Error(err)
		return
	}

	if err := e.retryTabletFailureMigrations(ctx); err != nil {
		log.Error(err)
	}
	if err := e.scheduleNextMigration(ctx); err != nil {
		log.Error(err)
	}
	if err := e.runNextMigration(ctx); err != nil {
		log.Error(err)
	}
	if _, cancellable, err := e.reviewRunningMigrations(ctx); err != nil {
		log.Error(err)
	} else if err := e.cancelMigrations(ctx, cancellable, "auto cancel"); err != nil {
		log.Error(err)
	}
	if err := e.reviewStaleMigrations(ctx); err != nil {
		log.Error(err)
	}
	if err := e.gcArtifacts(ctx); err != nil {
		log.Error(err)
	}
}

func (e *Executor) updateMigrationStartedTimestamp(ctx context.Context, uuid string) error {
	parsed := sqlparser.BuildParsedQuery(sqlUpdateMigrationStartedTimestamp,
		":migration_uuid",
	)
	bindVars := map[string]*querypb.BindVariable{
		"migration_uuid": sqltypes.StringBindVariable(uuid),
	}
	bound, err := parsed.GenerateQuery(bindVars, nil)
	if err != nil {
		return err
	}
	_, err = e.execQuery(ctx, bound)
	return err
}

func (e *Executor) updateMigrationTimestamp(ctx context.Context, timestampColumn string, uuid string) error {
	parsed := sqlparser.BuildParsedQuery(sqlUpdateMigrationTimestamp, timestampColumn,
		":migration_uuid",
	)
	bindVars := map[string]*querypb.BindVariable{
		"migration_uuid": sqltypes.StringBindVariable(uuid),
	}
	bound, err := parsed.GenerateQuery(bindVars, nil)
	if err != nil {
		return err
	}
	_, err = e.execQuery(ctx, bound)
	return err
}

func (e *Executor) updateMigrationLogPath(ctx context.Context, uuid string, hostname, path string) error {
	logPath := fmt.Sprintf("%s:%s", hostname, path)
	query, err := sqlparser.ParseAndBind(sqlUpdateMigrationLogPath,
		sqltypes.StringBindVariable(logPath),
		sqltypes.StringBindVariable(uuid),
	)
	if err != nil {
		return err
	}
	_, err = e.execQuery(ctx, query)
	return err
}

func (e *Executor) updateArtifacts(ctx context.Context, uuid string, artifacts ...string) error {
	bindArtifacts := strings.Join(artifacts, ",")
	query, err := sqlparser.ParseAndBind(sqlUpdateArtifacts,
		sqltypes.StringBindVariable(bindArtifacts),
		sqltypes.StringBindVariable(uuid),
	)
	if err != nil {
		return err
	}
	_, err = e.execQuery(ctx, query)
	return err
}

func (e *Executor) clearArtifacts(ctx context.Context, uuid string) error {
	query, err := sqlparser.ParseAndBind(sqlClearArtifacts,
		sqltypes.StringBindVariable(uuid),
	)
	if err != nil {
		return err
	}
	_, err = e.execQuery(ctx, query)
	return err
}

// updateTabletFailure marks a given migration as "tablet_failed"
func (e *Executor) updateTabletFailure(ctx context.Context, uuid string) error {
	parsed := sqlparser.BuildParsedQuery(sqlUpdateTabletFailure,
		":migration_uuid",
	)
	bindVars := map[string]*querypb.BindVariable{
		"migration_uuid": sqltypes.StringBindVariable(uuid),
	}
	bound, err := parsed.GenerateQuery(bindVars, nil)
	if err != nil {
		return err
	}
	_, err = e.execQuery(ctx, bound)
	return err
}

func (e *Executor) updateMigrationStatus(ctx context.Context, uuid string, status schema.OnlineDDLStatus) error {
	query, err := sqlparser.ParseAndBind(sqlUpdateMigrationStatus,
		sqltypes.StringBindVariable(string(status)),
		sqltypes.StringBindVariable(uuid),
	)
	if err != nil {
		return err
	}
	_, err = e.execQuery(ctx, query)
	return err
}

func (e *Executor) updateDDLAction(ctx context.Context, uuid string, actionStr string) error {
	query, err := sqlparser.ParseAndBind(sqlUpdateDDLAction,
		sqltypes.StringBindVariable(actionStr),
		sqltypes.StringBindVariable(uuid),
	)
	if err != nil {
		return err
	}
	_, err = e.execQuery(ctx, query)
	return err
}

func (e *Executor) updateMigrationMessage(ctx context.Context, uuid string, message string) error {
	query, err := sqlparser.ParseAndBind(sqlUpdateMessage,
		sqltypes.StringBindVariable(message),
		sqltypes.StringBindVariable(uuid),
	)
	if err != nil {
		return err
	}
	_, err = e.execQuery(ctx, query)
	return err
}

func (e *Executor) updateMySQLTable(ctx context.Context, uuid string, tableName string) error {
	query, err := sqlparser.ParseAndBind(sqlUpdateMySQLTable,
		sqltypes.StringBindVariable(tableName),
		sqltypes.StringBindVariable(uuid),
	)
	if err != nil {
		return err
	}
	_, err = e.execQuery(ctx, query)
	return err
}

func (e *Executor) updateMigrationETASeconds(ctx context.Context, uuid string, etaSeconds int64) error {
	query, err := sqlparser.ParseAndBind(sqlUpdateMigrationETASeconds,
		sqltypes.Int64BindVariable(etaSeconds),
		sqltypes.StringBindVariable(uuid),
	)
	if err != nil {
		return err
	}
	_, err = e.execQuery(ctx, query)
	return err
}

func (e *Executor) updateMigrationProgress(ctx context.Context, uuid string, progress float64) error {
	if progress <= 0 {
		// progress starts at 0, and can only increase.
		// A value of "0" either means "This is the actual current progress" or "No information"
		// In both cases there's nothing to update
		return nil
	}
	query, err := sqlparser.ParseAndBind(sqlUpdateMigrationProgress,
		sqltypes.Float64BindVariable(progress),
		sqltypes.StringBindVariable(uuid),
	)
	if err != nil {
		return err
	}
	_, err = e.execQuery(ctx, query)
	return err
}

func (e *Executor) updateMigrationProgressByRowsCopied(ctx context.Context, uuid string, rowsCopied int64) error {
	query, err := sqlparser.ParseAndBind(sqlUpdateMigrationProgressByRowsCopied,
		sqltypes.Int64BindVariable(rowsCopied),
		sqltypes.StringBindVariable(uuid),
	)
	if err != nil {
		return err
	}
	_, err = e.execQuery(ctx, query)
	return err
}

func (e *Executor) updateMigrationETASecondsByProgress(ctx context.Context, uuid string) error {
	query, err := sqlparser.ParseAndBind(sqlUpdateMigrationETASecondsByProgress,
		sqltypes.StringBindVariable(uuid),
	)
	if err != nil {
		return err
	}
	_, err = e.execQuery(ctx, query)
	return err
}

func (e *Executor) updateMigrationTableRows(ctx context.Context, uuid string, tableRows int64) error {
	query, err := sqlparser.ParseAndBind(sqlUpdateMigrationTableRows,
		sqltypes.Int64BindVariable(tableRows),
		sqltypes.StringBindVariable(uuid),
	)
	if err != nil {
		return err
	}
	_, err = e.execQuery(ctx, query)
	return err
}

func (e *Executor) updateRowsCopied(ctx context.Context, uuid string, rowsCopied int64) error {
	if rowsCopied <= 0 {
		// Number of rows can only be positive. Zero or negative must mean "no information" and
		// we don't update the table value.
		return nil
	}
	query, err := sqlparser.ParseAndBind(sqlUpdateMigrationRowsCopied,
		sqltypes.Int64BindVariable(rowsCopied),
		sqltypes.StringBindVariable(uuid),
	)
	if err != nil {
		return err
	}
	_, err = e.execQuery(ctx, query)
	return err
}

// retryMigrationWhere retries a migration based on a given WHERE clause
func (e *Executor) retryMigrationWhere(ctx context.Context, whereExpr string) (result *sqltypes.Result, err error) {
	e.migrationMutex.Lock()
	defer e.migrationMutex.Unlock()
	parsed := sqlparser.BuildParsedQuery(sqlRetryMigrationWhere, ":tablet", whereExpr)
	bindVars := map[string]*querypb.BindVariable{
		"tablet": sqltypes.StringBindVariable(e.TabletAliasString()),
	}
	bound, err := parsed.GenerateQuery(bindVars, nil)
	if err != nil {
		return nil, err
	}
	result, err = e.execQuery(ctx, bound)
	return result, err
}

// RetryMigration marks given migration for retry
func (e *Executor) RetryMigration(ctx context.Context, uuid string) (result *sqltypes.Result, err error) {
	if !e.isOpen {
		return nil, vterrors.New(vtrpcpb.Code_FAILED_PRECONDITION, "online ddl is disabled")
	}
	if !schema.IsOnlineDDLUUID(uuid) {
		return nil, vterrors.Errorf(vtrpcpb.Code_UNKNOWN, "Not a valid migration ID in RETRY: %s", uuid)
	}
	e.migrationMutex.Lock()
	defer e.migrationMutex.Unlock()

	query, err := sqlparser.ParseAndBind(sqlRetryMigration,
		sqltypes.StringBindVariable(e.TabletAliasString()),
		sqltypes.StringBindVariable(uuid),
	)
	if err != nil {
		return nil, err
	}
	return e.execQuery(ctx, query)
}

// SubmitMigration inserts a new migration request
func (e *Executor) SubmitMigration(
	ctx context.Context,
	stmt sqlparser.Statement,
) (result *sqltypes.Result, err error) {
	if !e.isOpen {
		return nil, vterrors.New(vtrpcpb.Code_FAILED_PRECONDITION, "online ddl is disabled")
	}
	onlineDDL, err := schema.OnlineDDLFromCommentedStatement(stmt)
	if err != nil {
		return nil, vterrors.Errorf(vtrpcpb.Code_INVALID_ARGUMENT, "Error submitting migration %s: %v", sqlparser.String(stmt), err)
	}
	_, actionStr, err := onlineDDL.GetActionStr()
	if err != nil {
		return nil, err
	}

	query, err := sqlparser.ParseAndBind(sqlInsertMigration,
		sqltypes.StringBindVariable(onlineDDL.UUID),
		sqltypes.StringBindVariable(e.keyspace),
		sqltypes.StringBindVariable(e.shard),
		sqltypes.StringBindVariable(e.dbName),
		sqltypes.StringBindVariable(onlineDDL.Table),
		sqltypes.StringBindVariable(onlineDDL.SQL),
		sqltypes.StringBindVariable(string(onlineDDL.Strategy)),
		sqltypes.StringBindVariable(onlineDDL.Options),
		sqltypes.StringBindVariable(actionStr),
		sqltypes.StringBindVariable(onlineDDL.RequestContext),
		sqltypes.StringBindVariable(string(schema.OnlineDDLStatusQueued)),
		sqltypes.StringBindVariable(e.TabletAliasString()),
	)
	if err != nil {
		return nil, err
	}

	if err := e.initSchema(ctx); err != nil {
		log.Error(err)
		return nil, err
	}

	if onlineDDL.StrategySetting().IsSingleton() || onlineDDL.StrategySetting().IsSingletonContext() {
		e.migrationMutex.Lock()
		defer e.migrationMutex.Unlock()

		pendingUUIDs, err := e.readPendingMigrationsUUIDs(ctx)
		if err != nil {
			return nil, err
		}
		switch {
		case onlineDDL.StrategySetting().IsSingleton():
			// We will reject this migration if there's any pending migration
			if len(pendingUUIDs) > 0 {
				return result, vterrors.Errorf(vtrpcpb.Code_FAILED_PRECONDITION, "singleton migration rejected: found pending migrations [%s]", strings.Join(pendingUUIDs, ", "))
			}
		case onlineDDL.StrategySetting().IsSingletonContext():
			// We will reject this migration if there's any pending migration within a different context
			for _, pendingUUID := range pendingUUIDs {
				pendingOnlineDDL, _, err := e.readMigration(ctx, pendingUUID)
				if err != nil {
					return nil, err
				}
				if pendingOnlineDDL.RequestContext != onlineDDL.RequestContext {
					return nil, vterrors.Errorf(vtrpcpb.Code_FAILED_PRECONDITION, "singleton migration rejected: found pending migration: %s in different context: %s", pendingUUID, pendingOnlineDDL.RequestContext)
				}
			}
		}
	}

	defer e.triggerNextCheckInterval()

	return e.execQuery(ctx, query)
}

// onSchemaMigrationStatus is called when a status is set/changed for a running migration
func (e *Executor) onSchemaMigrationStatus(ctx context.Context,
	uuid string, status schema.OnlineDDLStatus, dryRun bool, progressPct float64, etaSeconds int64, rowsCopied int64) (err error) {
	if dryRun && status != schema.OnlineDDLStatusFailed {
		// We don't consider dry-run reports unless there's a failure
		return nil
	}
	switch status {
	case schema.OnlineDDLStatusReady:
		{
			err = e.updateMigrationTimestamp(ctx, "ready_timestamp", uuid)
		}
	case schema.OnlineDDLStatusRunning:
		{
			_ = e.updateMigrationStartedTimestamp(ctx, uuid)
			err = e.updateMigrationTimestamp(ctx, "liveness_timestamp", uuid)
		}
	case schema.OnlineDDLStatusComplete:
		{
			progressPct = progressPctFull
			_ = e.updateMigrationStartedTimestamp(ctx, uuid)
			err = e.updateMigrationTimestamp(ctx, "completed_timestamp", uuid)
		}
	case schema.OnlineDDLStatusFailed:
		{
			_ = e.updateMigrationStartedTimestamp(ctx, uuid)
			err = e.updateMigrationTimestamp(ctx, "completed_timestamp", uuid)
		}
	}
	if err != nil {
		return err
	}
	if err = e.updateMigrationStatus(ctx, uuid, status); err != nil {
		return err
	}
	if err = e.updateMigrationProgress(ctx, uuid, progressPct); err != nil {
		return err
	}
	if err = e.updateMigrationETASeconds(ctx, uuid, etaSeconds); err != nil {
		return err
	}
	if err := e.updateRowsCopied(ctx, uuid, rowsCopied); err != nil {
		return err
	}
	if !dryRun {
		switch status {
		case schema.OnlineDDLStatusComplete, schema.OnlineDDLStatusFailed:
			e.triggerNextCheckInterval()
		}
	}

	return nil
}

// OnSchemaMigrationStatus is called by TabletServer's API, which is invoked by a running gh-ost migration's hooks.
func (e *Executor) OnSchemaMigrationStatus(ctx context.Context,
	uuidParam, statusParam, dryrunParam, progressParam, etaParam, rowsCopiedParam string) (err error) {
	status := schema.OnlineDDLStatus(statusParam)
	dryRun := (dryrunParam == "true")
	var progressPct float64
	if pct, err := strconv.ParseFloat(progressParam, 64); err == nil {
		progressPct = pct
	}
	var etaSeconds int64 = etaSecondsUnknown
	if eta, err := strconv.ParseInt(etaParam, 10, 64); err == nil {
		etaSeconds = eta
	}
	var rowsCopied int64
	if rows, err := strconv.ParseInt(rowsCopiedParam, 10, 64); err == nil {
		rowsCopied = rows
	}

	return e.onSchemaMigrationStatus(ctx, uuidParam, status, dryRun, progressPct, etaSeconds, rowsCopied)
}

// VExec is called by a VExec invocation
// Implements vitess.io/vitess/go/vt/vttablet/vexec.Executor interface
func (e *Executor) VExec(ctx context.Context, vx *vexec.TabletVExec) (qr *querypb.QueryResult, err error) {
	response := func(result *sqltypes.Result, err error) (*querypb.QueryResult, error) {
		if err != nil {
			return nil, err
		}
		return sqltypes.ResultToProto3(result), nil
	}

	if err := e.initSchema(ctx); err != nil {
		log.Error(err)
		return nil, err
	}

	switch stmt := vx.Stmt.(type) {
	case *sqlparser.Delete:
		return nil, fmt.Errorf("DELETE statements not supported for this table. query=%s", vx.Query)
	case *sqlparser.Select:
		return response(e.execQuery(ctx, vx.Query))
	case *sqlparser.Insert:
		match, err := sqlparser.QueryMatchesTemplates(vx.Query, vexecInsertTemplates)
		if err != nil {
			return nil, err
		}
		if !match {
			return nil, fmt.Errorf("Query must match one of these templates: %s", strings.Join(vexecInsertTemplates, "; "))
		}
		// Vexec naturally runs outside shard/schema context. It does not supply values for those columns.
		// We can fill them in.
		vx.ReplaceInsertColumnVal("shard", vx.ToStringVal(e.shard))
		vx.ReplaceInsertColumnVal("mysql_schema", vx.ToStringVal(e.dbName))
		vx.AddOrReplaceInsertColumnVal("tablet", vx.ToStringVal(e.TabletAliasString()))
		e.triggerNextCheckInterval()
		return response(e.execQuery(ctx, vx.Query))
	case *sqlparser.Update:
		match, err := sqlparser.QueryMatchesTemplates(vx.Query, vexecUpdateTemplates)
		if err != nil {
			return nil, err
		}
		if !match {
			return nil, fmt.Errorf("Query must match one of these templates: %s; query=%s", strings.Join(vexecUpdateTemplates, "; "), vx.Query)
		}
		if shard, _ := vx.ColumnStringVal(vx.WhereCols, "shard"); shard != "" {
			// shard is specified.
			if shard != e.shard {
				// specified shard is not _this_ shard. So we're skipping this UPDATE
				return sqltypes.ResultToProto3(emptyResult), nil
			}
		}
		statusVal, err := vx.ColumnStringVal(vx.UpdateCols, "migration_status")
		if err != nil {
			return nil, err
		}
		switch statusVal {
		case retryMigrationHint:
			return response(e.retryMigrationWhere(ctx, sqlparser.String(stmt.Where.Expr)))
		case cancelMigrationHint:
			uuid, err := vx.ColumnStringVal(vx.WhereCols, "migration_uuid")
			if err != nil {
				return nil, err
			}
			if !schema.IsOnlineDDLUUID(uuid) {
				return nil, fmt.Errorf("Not an Online DDL UUID: %s", uuid)
			}
			return response(e.CancelMigration(ctx, uuid, true, "cancel by user"))
		case cancelAllMigrationHint:
			uuid, _ := vx.ColumnStringVal(vx.WhereCols, "migration_uuid")
			if uuid != "" {
				return nil, fmt.Errorf("Unexpetced UUID: %s", uuid)
			}
			return response(e.CancelPendingMigrations(ctx, "cancel-all by user"))
		default:
			return nil, fmt.Errorf("Unexpected value for migration_status: %v. Supported values are: %s, %s",
				statusVal, retryMigrationHint, cancelMigrationHint)
		}
	default:
		return nil, fmt.Errorf("No handler for this query: %s", vx.Query)
	}
}<|MERGE_RESOLUTION|>--- conflicted
+++ resolved
@@ -631,11 +631,7 @@
 	if err != nil {
 		return err
 	}
-<<<<<<< HEAD
-
 	_ = e.updateMigrationTimestamp(ctx, "liveness_timestamp", s.workflow)
-=======
->>>>>>> b4deb965
 
 	// Writes are now disabled on table. Read up-to-date vreplication info, specifically to get latest (and fixed) pos:
 	s, err = e.readVReplStream(ctx, s.workflow, false)
