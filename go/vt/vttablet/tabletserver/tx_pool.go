--- conflicted
+++ resolved
@@ -25,13 +25,13 @@
 
 	"golang.org/x/net/context"
 
-	"vitess.io/vitess/go/trace"
 	"vitess.io/vitess/go/mysql"
 	"vitess.io/vitess/go/pools"
 	"vitess.io/vitess/go/sqltypes"
 	"vitess.io/vitess/go/stats"
 	"vitess.io/vitess/go/sync2"
 	"vitess.io/vitess/go/timer"
+	"vitess.io/vitess/go/trace"
 	"vitess.io/vitess/go/vt/callerid"
 	"vitess.io/vitess/go/vt/log"
 	"vitess.io/vitess/go/vt/vterrors"
@@ -198,14 +198,9 @@
 // mode the statement will be "".
 //
 // Subsequent statements can access the connection through the transaction id.
-<<<<<<< HEAD
-func (axp *TxPool) Begin(ctx context.Context, options *querypb.ExecuteOptions) (int64, error) {
+func (axp *TxPool) Begin(ctx context.Context, options *querypb.ExecuteOptions) (int64, string, error) {
 	span, ctx := trace.NewSpan(ctx, "TxPool.Begin")
 	defer span.Finish()
-
-=======
-func (axp *TxPool) Begin(ctx context.Context, options *querypb.ExecuteOptions) (int64, string, error) {
->>>>>>> fac84982
 	var conn *connpool.DBConn
 	var err error
 	immediateCaller := callerid.ImmediateCallerIDFromContext(ctx)
@@ -289,14 +284,9 @@
 }
 
 // Commit commits the specified transaction.
-<<<<<<< HEAD
-func (axp *TxPool) Commit(ctx context.Context, transactionID int64, mc messageCommitter) error {
+func (axp *TxPool) Commit(ctx context.Context, transactionID int64, mc messageCommitter) (string, error) {
 	span, ctx := trace.NewSpan(ctx, "TxPool.Commit")
 	defer span.Finish()
-
-=======
-func (axp *TxPool) Commit(ctx context.Context, transactionID int64, mc messageCommitter) (string, error) {
->>>>>>> fac84982
 	conn, err := axp.Get(transactionID, "for commit")
 	if err != nil {
 		return "", err
@@ -329,16 +319,11 @@
 // LocalBegin is equivalent to Begin->Get.
 // It's used for executing transactions within a request. It's safe
 // to always call LocalConclude at the end.
-<<<<<<< HEAD
-func (axp *TxPool) LocalBegin(ctx context.Context, options *querypb.ExecuteOptions) (*TxConnection, error) {
+func (axp *TxPool) LocalBegin(ctx context.Context, options *querypb.ExecuteOptions) (*TxConnection, string, error) {
 	span, ctx := trace.NewSpan(ctx, "TxPool.LocalBegin")
 	defer span.Finish()
 
-	transactionID, err := axp.Begin(ctx, options)
-=======
-func (axp *TxPool) LocalBegin(ctx context.Context, options *querypb.ExecuteOptions) (*TxConnection, string, error) {
 	transactionID, beginSQL, err := axp.Begin(ctx, options)
->>>>>>> fac84982
 	if err != nil {
 		return nil, "", err
 	}
@@ -347,14 +332,9 @@
 }
 
 // LocalCommit is the commit function for LocalBegin.
-<<<<<<< HEAD
-func (axp *TxPool) LocalCommit(ctx context.Context, conn *TxConnection, mc messageCommitter) error {
+func (axp *TxPool) LocalCommit(ctx context.Context, conn *TxConnection, mc messageCommitter) (string, error) {
 	span, ctx := trace.NewSpan(ctx, "TxPool.LocalCommit")
 	defer span.Finish()
-
-=======
-func (axp *TxPool) LocalCommit(ctx context.Context, conn *TxConnection, mc messageCommitter) (string, error) {
->>>>>>> fac84982
 	defer conn.conclude(TxCommit, "transaction committed")
 	defer mc.LockDB(conn.NewMessages, conn.ChangedMessages)()
 
