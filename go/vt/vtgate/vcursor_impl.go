/*
Copyright 2019 The Vitess Authors.

Licensed under the Apache License, Version 2.0 (the "License");
you may not use this file except in compliance with the License.
You may obtain a copy of the License at

    http://www.apache.org/licenses/LICENSE-2.0

Unless required by applicable law or agreed to in writing, software
distributed under the License is distributed on an "AS IS" BASIS,
WITHOUT WARRANTIES OR CONDITIONS OF ANY KIND, either express or implied.
See the License for the specific language governing permissions and
limitations under the License.
*/

package vtgate

import (
	"fmt"
	"sort"
	"strings"
	"sync/atomic"
	"time"

	"vitess.io/vitess/go/mysql"

	"github.com/prometheus/common/log"

	"vitess.io/vitess/go/vt/vtgate/semantics"

	"golang.org/x/sync/errgroup"

	"vitess.io/vitess/go/vt/callerid"
	vschemapb "vitess.io/vitess/go/vt/proto/vschema"
	"vitess.io/vitess/go/vt/schema"
	"vitess.io/vitess/go/vt/topotools"
	"vitess.io/vitess/go/vt/vtgate/vschemaacl"

	"vitess.io/vitess/go/vt/vtgate/planbuilder"

	"context"

	"vitess.io/vitess/go/sqltypes"
	"vitess.io/vitess/go/vt/key"
	"vitess.io/vitess/go/vt/sqlparser"
	"vitess.io/vitess/go/vt/srvtopo"
	"vitess.io/vitess/go/vt/topo"
	"vitess.io/vitess/go/vt/vterrors"
	"vitess.io/vitess/go/vt/vtgate/engine"
	"vitess.io/vitess/go/vt/vtgate/vindexes"

	querypb "vitess.io/vitess/go/vt/proto/query"
	topodatapb "vitess.io/vitess/go/vt/proto/topodata"
	vtgatepb "vitess.io/vitess/go/vt/proto/vtgate"
	vtrpcpb "vitess.io/vitess/go/vt/proto/vtrpc"
	topoprotopb "vitess.io/vitess/go/vt/topo/topoproto"
)

var _ engine.VCursor = (*vcursorImpl)(nil)
var _ planbuilder.ContextVSchema = (*vcursorImpl)(nil)
var _ iExecute = (*Executor)(nil)
var _ vindexes.VCursor = (*vcursorImpl)(nil)

// vcursor_impl needs these facilities to be able to be able to execute queries for vindexes
type iExecute interface {
	Execute(ctx context.Context, method string, session *SafeSession, s string, vars map[string]*querypb.BindVariable) (*sqltypes.Result, error)
	ExecuteMultiShard(ctx context.Context, rss []*srvtopo.ResolvedShard, queries []*querypb.BoundQuery, session *SafeSession, autocommit bool, ignoreMaxMemoryRows bool) (qr *sqltypes.Result, errs []error)
	StreamExecuteMulti(ctx context.Context, s string, rss []*srvtopo.ResolvedShard, vars []map[string]*querypb.BindVariable, options *querypb.ExecuteOptions, callback func(reply *sqltypes.Result) error) error
	ExecuteLock(ctx context.Context, rs *srvtopo.ResolvedShard, query *querypb.BoundQuery, session *SafeSession) (*sqltypes.Result, error)
	Commit(ctx context.Context, safeSession *SafeSession) error

	// TODO: remove when resolver is gone
	ParseDestinationTarget(targetString string) (string, topodatapb.TabletType, key.Destination, error)
	VSchema() *vindexes.VSchema
}

//VSchemaOperator is an interface to Vschema Operations
type VSchemaOperator interface {
	GetCurrentSrvVschema() *vschemapb.SrvVSchema
	GetCurrentVschema() (*vindexes.VSchema, error)
	UpdateVSchema(ctx context.Context, ksName string, vschema *vschemapb.SrvVSchema) error
}

// vcursorImpl implements the VCursor functionality used by dependent
// packages to call back into VTGate.
type vcursorImpl struct {
	ctx            context.Context
	safeSession    *SafeSession
	keyspace       string
	tabletType     topodatapb.TabletType
	destination    key.Destination
	marginComments sqlparser.MarginComments
	executor       iExecute
	resolver       *srvtopo.Resolver
	topoServer     *topo.Server
	logStats       *LogStats
	// rollbackOnPartialExec is set to true if any DML was successfully
	// executed. If there was a subsequent failure, the transaction
	// must be forced to rollback.
	rollbackOnPartialExec bool
	ignoreMaxMemoryRows   bool
	vschema               *vindexes.VSchema
	vm                    VSchemaOperator
	semTable              *semantics.SemTable
	warnShardedOnly       bool // when using sharded only features, a warning will be warnings field

	warnings []*querypb.QueryWarning // any warnings that are accumulated during the planning phase are stored here
}

func (vc *vcursorImpl) GetKeyspace() string {
	return vc.keyspace
}

func (vc *vcursorImpl) ExecuteVSchema(keyspace string, vschemaDDL *sqlparser.AlterVschema) error {
	srvVschema := vc.vm.GetCurrentSrvVschema()
	if srvVschema == nil {
		return vterrors.Errorf(vtrpcpb.Code_INTERNAL, "vschema not loaded")
	}

	user := callerid.ImmediateCallerIDFromContext(vc.ctx)
	allowed := vschemaacl.Authorized(user)
	if !allowed {
		return vterrors.NewErrorf(vtrpcpb.Code_PERMISSION_DENIED, vterrors.AccessDeniedError, "User '%s' is not allowed to perform vschema operations", user.GetUsername())
	}

	// Resolve the keyspace either from the table qualifier or the target keyspace
	var ksName string
	if !vschemaDDL.Table.IsEmpty() {
		ksName = vschemaDDL.Table.Qualifier.String()
	}
	if ksName == "" {
		ksName = keyspace
	}
	if ksName == "" {
		return errNoKeyspace
	}

	ks := srvVschema.Keyspaces[ksName]
	ks, err := topotools.ApplyVSchemaDDL(ksName, ks, vschemaDDL)

	if err != nil {
		return err
	}

	srvVschema.Keyspaces[ksName] = ks

	return vc.vm.UpdateVSchema(vc.ctx, ksName, srvVschema)

}

// newVcursorImpl creates a vcursorImpl. Before creating this object, you have to separate out any marginComments that came with
// the query and supply it here. Trailing comments are typically sent by the application for various reasons,
// including as identifying markers. So, they have to be added back to all queries that are executed
// on behalf of the original query.
func newVCursorImpl(
	ctx context.Context,
	safeSession *SafeSession,
	marginComments sqlparser.MarginComments,
	executor *Executor,
	logStats *LogStats,
	vm VSchemaOperator,
	vschema *vindexes.VSchema,
	resolver *srvtopo.Resolver,
	serv srvtopo.Server,
	warnShardedOnly bool) (*vcursorImpl, error) {
	keyspace, tabletType, destination, err := parseDestinationTarget(safeSession.TargetString, vschema)
	if err != nil {
		return nil, err
	}

	// With DiscoveryGateway transactions are only allowed on master.
	if UsingLegacyGateway() && safeSession.InTransaction() && tabletType != topodatapb.TabletType_MASTER {
		return nil, vterrors.Errorf(vtrpcpb.Code_UNIMPLEMENTED, "transaction is supported only for master tablet type, current type: %v", tabletType)
	}
	var ts *topo.Server
	if serv != nil {
		ts, err = serv.GetTopoServer()
		if err != nil {
			return nil, err
		}
	}

	return &vcursorImpl{
		ctx:             ctx,
		safeSession:     safeSession,
		keyspace:        keyspace,
		tabletType:      tabletType,
		destination:     destination,
		marginComments:  marginComments,
		executor:        executor,
		logStats:        logStats,
		resolver:        resolver,
		vschema:         vschema,
		vm:              vm,
		topoServer:      ts,
		warnShardedOnly: warnShardedOnly,
	}, nil
}

// Context returns the current Context.
func (vc *vcursorImpl) Context() context.Context {
	return vc.ctx
}

// MaxMemoryRows returns the maxMemoryRows flag value.
func (vc *vcursorImpl) MaxMemoryRows() int {
	return *maxMemoryRows
}

// ExceedsMaxMemoryRows returns a boolean indicating whether the maxMemoryRows value has been exceeded.
// Returns false if the max memory rows override directive is set to true.
func (vc *vcursorImpl) ExceedsMaxMemoryRows(numRows int) bool {
	return !vc.ignoreMaxMemoryRows && numRows > *maxMemoryRows
}

// SetIgnoreMaxMemoryRows sets the ignoreMaxMemoryRows value.
func (vc *vcursorImpl) SetIgnoreMaxMemoryRows(ignoreMaxMemoryRows bool) {
	vc.ignoreMaxMemoryRows = ignoreMaxMemoryRows
}

// SetContextTimeout updates context and sets a timeout.
func (vc *vcursorImpl) SetContextTimeout(timeout time.Duration) context.CancelFunc {
	ctx, cancel := context.WithTimeout(vc.ctx, timeout)
	vc.ctx = ctx
	return cancel
}

// ErrorGroupCancellableContext updates context that can be cancelled.
func (vc *vcursorImpl) ErrorGroupCancellableContext() (*errgroup.Group, func()) {
	origCtx := vc.ctx
	g, ctx := errgroup.WithContext(vc.ctx)
	vc.ctx = ctx
	return g, func() {
		vc.ctx = origCtx
	}
}

// RecordWarning stores the given warning in the current session
func (vc *vcursorImpl) RecordWarning(warning *querypb.QueryWarning) {
	vc.safeSession.RecordWarning(warning)
}

// FindTable finds the specified table. If the keyspace what specified in the input, it gets used as qualifier.
// Otherwise, the keyspace from the request is used, if one was provided.
func (vc *vcursorImpl) FindTable(name sqlparser.TableName) (*vindexes.Table, string, topodatapb.TabletType, key.Destination, error) {
	destKeyspace, destTabletType, dest, err := vc.executor.ParseDestinationTarget(name.Qualifier.String())
	if err != nil {
		return nil, "", destTabletType, nil, err
	}
	if destKeyspace == "" {
		destKeyspace = vc.keyspace
	}
	table, err := vc.vschema.FindTable(destKeyspace, name.Name.String())
	if err != nil {
		return nil, "", destTabletType, nil, err
	}
	return table, destKeyspace, destTabletType, dest, err
}

func (vc *vcursorImpl) FindRoutedTable(name sqlparser.TableName) (*vindexes.Table, error) {
	destKeyspace, destTabletType, _, err := vc.executor.ParseDestinationTarget(name.Qualifier.String())
	if err != nil {
		return nil, err
	}
	if destKeyspace == "" {
		destKeyspace = vc.keyspace
	}

	table, err := vc.vschema.FindRoutedTable(destKeyspace, name.Name.String(), destTabletType)
	if err != nil {
		return nil, err
	}

	return table, nil
}

// FindTableOrVindex finds the specified table or vindex.
func (vc *vcursorImpl) FindTableOrVindex(name sqlparser.TableName) (*vindexes.Table, vindexes.Vindex, string, topodatapb.TabletType, key.Destination, error) {
	destKeyspace, destTabletType, dest, err := vc.executor.ParseDestinationTarget(name.Qualifier.String())
	if err != nil {
		return nil, nil, "", destTabletType, nil, err
	}
	if destKeyspace == "" {
		destKeyspace = vc.keyspace
	}
	table, vindex, err := vc.vschema.FindTableOrVindex(destKeyspace, name.Name.String(), vc.tabletType)
	if err != nil {
		return nil, nil, "", destTabletType, nil, err
	}
	return table, vindex, destKeyspace, destTabletType, dest, nil
}

// DefaultKeyspace returns the default keyspace of the current request
// if there is one. If the keyspace specified in the target cannot be
// identified, it returns an error.
func (vc *vcursorImpl) DefaultKeyspace() (*vindexes.Keyspace, error) {
	if ignoreKeyspace(vc.keyspace) {
		return nil, errNoKeyspace
	}
	ks, ok := vc.vschema.Keyspaces[vc.keyspace]
	if !ok {
		return nil, vterrors.NewErrorf(vtrpcpb.Code_NOT_FOUND, vterrors.BadDb, "Unknown database '%s' in vschema", vc.keyspace)
	}
	return ks.Keyspace, nil
}

var errNoDbAvailable = vterrors.NewErrorf(vtrpcpb.Code_FAILED_PRECONDITION, vterrors.NoDB, "no database available")

func (vc *vcursorImpl) AnyKeyspace() (*vindexes.Keyspace, error) {
	keyspace, err := vc.DefaultKeyspace()
	if err == nil {
		return keyspace, nil
	}
	if err != errNoKeyspace {
		return nil, err
	}

	if len(vc.vschema.Keyspaces) == 0 {
		return nil, errNoDbAvailable
	}

	// Looks for any sharded keyspace if present, otherwise take any keyspace.
	for _, ks := range vc.vschema.Keyspaces {
		keyspace = ks.Keyspace
		if keyspace.Sharded {
			return keyspace, nil
		}
	}
	return keyspace, nil
}

func (vc *vcursorImpl) FirstSortedKeyspace() (*vindexes.Keyspace, error) {
	if len(vc.vschema.Keyspaces) == 0 {
		return nil, errNoDbAvailable
	}
	kss := vc.vschema.Keyspaces
	keys := make([]string, 0, len(kss))
	for ks := range kss {
		keys = append(keys, ks)
	}
	sort.Strings(keys)

	return kss[keys[0]].Keyspace, nil
}

// SysVarSetEnabled implements the ContextVSchema interface
func (vc *vcursorImpl) SysVarSetEnabled() bool {
	return vc.GetSessionEnableSystemSettings()
}

// KeyspaceExists provides whether the keyspace exists or not.
func (vc *vcursorImpl) KeyspaceExists(ks string) bool {
	return vc.vschema.Keyspaces[ks] != nil
}

// AllKeyspace implements the ContextVSchema interface
func (vc *vcursorImpl) AllKeyspace() ([]*vindexes.Keyspace, error) {
	if len(vc.vschema.Keyspaces) == 0 {
		return nil, errNoDbAvailable
	}
	var kss []*vindexes.Keyspace
	for _, ks := range vc.vschema.Keyspaces {
		kss = append(kss, ks.Keyspace)
	}
	return kss, nil
}

// Planner implements the ContextVSchema interface
func (vc *vcursorImpl) Planner() planbuilder.PlannerVersion {
	if vc.safeSession.Options != nil &&
		vc.safeSession.Options.PlannerVersion != querypb.ExecuteOptions_DEFAULT_PLANNER {
		return vc.safeSession.Options.PlannerVersion
	}
	switch strings.ToLower(*plannerVersion) {
	case "v3":
		return planbuilder.V3
	case "gen4":
		return planbuilder.Gen4
	case "gen4greedy", "greedy":
		return planbuilder.Gen4GreedyOnly
	case "left2right":
		return planbuilder.Gen4Left2Right
	case "gen4fallback":
		return planbuilder.Gen4WithFallback
	}

	log.Warn("unknown planner version configured. using the default")
	return planbuilder.V3
}

// GetSemTable implements the ContextVSchema interface
func (vc *vcursorImpl) GetSemTable() *semantics.SemTable {
	return vc.semTable
}

// TargetString returns the current TargetString of the session.
func (vc *vcursorImpl) TargetString() string {
	return vc.safeSession.TargetString
}

// Execute is part of the engine.VCursor interface.
func (vc *vcursorImpl) Execute(method string, query string, bindVars map[string]*querypb.BindVariable, rollbackOnError bool, co vtgatepb.CommitOrder) (*sqltypes.Result, error) {
	session := vc.safeSession
	if co == vtgatepb.CommitOrder_AUTOCOMMIT {
		// For autocommit, we have to create an independent session.
		session = NewAutocommitSession(vc.safeSession.Session)
	} else {
		session.SetCommitOrder(co)
		defer session.SetCommitOrder(vtgatepb.CommitOrder_NORMAL)
	}

	qr, err := vc.executor.Execute(vc.ctx, method, session, vc.marginComments.Leading+query+vc.marginComments.Trailing, bindVars)
	if err == nil && rollbackOnError {
		vc.rollbackOnPartialExec = true
	}
	return qr, err
}

// ExecuteMultiShard is part of the engine.VCursor interface.
func (vc *vcursorImpl) ExecuteMultiShard(rss []*srvtopo.ResolvedShard, queries []*querypb.BoundQuery, rollbackOnError, autocommit bool) (*sqltypes.Result, []error) {
	atomic.AddUint64(&vc.logStats.ShardQueries, uint64(len(queries)))
	qr, errs := vc.executor.ExecuteMultiShard(vc.ctx, rss, commentedShardQueries(queries, vc.marginComments), vc.safeSession, autocommit, vc.ignoreMaxMemoryRows)

	if errs == nil && rollbackOnError {
		vc.rollbackOnPartialExec = true
	}
	return qr, errs
}

func (vc *vcursorImpl) InTransactionAndIsDML() bool {
	if !vc.safeSession.InTransaction() {
		return false
	}
	switch vc.logStats.StmtType {
	case "INSERT", "REPLACE", "UPDATE", "DELETE":
		return true
	}
	return false
}

func (vc *vcursorImpl) LookupRowLockShardSession() vtgatepb.CommitOrder {
	switch vc.logStats.StmtType {
	case "DELETE", "UPDATE":
		return vtgatepb.CommitOrder_POST
	}
	return vtgatepb.CommitOrder_PRE
}

func (vc *vcursorImpl) ExecuteLock(rs *srvtopo.ResolvedShard, query *querypb.BoundQuery) (*sqltypes.Result, error) {
	query.Sql = vc.marginComments.Leading + query.Sql + vc.marginComments.Trailing
	return vc.executor.ExecuteLock(vc.ctx, rs, query, vc.safeSession)
}

// AutocommitApproval is part of the engine.VCursor interface.
func (vc *vcursorImpl) AutocommitApproval() bool {
	return vc.safeSession.AutocommitApproval()
}

// ExecuteStandalone is part of the engine.VCursor interface.
func (vc *vcursorImpl) ExecuteStandalone(query string, bindVars map[string]*querypb.BindVariable, rs *srvtopo.ResolvedShard) (*sqltypes.Result, error) {
	rss := []*srvtopo.ResolvedShard{rs}
	bqs := []*querypb.BoundQuery{
		{
			Sql:           vc.marginComments.Leading + query + vc.marginComments.Trailing,
			BindVariables: bindVars,
		},
	}
	// The autocommit flag is always set to false because we currently don't
	// execute DMLs through ExecuteStandalone.
	qr, errs := vc.executor.ExecuteMultiShard(vc.ctx, rss, bqs, NewAutocommitSession(vc.safeSession.Session), false /* autocommit */, vc.ignoreMaxMemoryRows)
	return qr, vterrors.Aggregate(errs)
}

// StreamExeculteMulti is the streaming version of ExecuteMultiShard.
func (vc *vcursorImpl) StreamExecuteMulti(query string, rss []*srvtopo.ResolvedShard, bindVars []map[string]*querypb.BindVariable, callback func(reply *sqltypes.Result) error) error {
	atomic.AddUint64(&vc.logStats.ShardQueries, uint64(len(rss)))
	return vc.executor.StreamExecuteMulti(vc.ctx, vc.marginComments.Leading+query+vc.marginComments.Trailing, rss, bindVars, vc.safeSession.Options, callback)
}

// ExecuteKeyspaceID is part of the engine.VCursor interface.
func (vc *vcursorImpl) ExecuteKeyspaceID(keyspace string, ksid []byte, query string, bindVars map[string]*querypb.BindVariable, rollbackOnError, autocommit bool) (*sqltypes.Result, error) {
	atomic.AddUint64(&vc.logStats.ShardQueries, 1)
	rss, _, err := vc.ResolveDestinations(keyspace, nil, []key.Destination{key.DestinationKeyspaceID(ksid)})
	if err != nil {
		return nil, err
	}
	queries := []*querypb.BoundQuery{{
		Sql:           query,
		BindVariables: bindVars,
	}}
	qr, errs := vc.ExecuteMultiShard(rss, queries, rollbackOnError, autocommit)

	if len(errs) == 0 {
		if rollbackOnError {
			vc.rollbackOnPartialExec = true
		}
		return qr, nil
	}
	return nil, errs[0]
}

func (vc *vcursorImpl) ResolveDestinations(keyspace string, ids []*querypb.Value, destinations []key.Destination) ([]*srvtopo.ResolvedShard, [][]*querypb.Value, error) {
	return vc.resolver.ResolveDestinations(vc.ctx, keyspace, vc.tabletType, ids, destinations)
}

func (vc *vcursorImpl) Session() engine.SessionActions {
	return vc
}

func (vc *vcursorImpl) SetTarget(target string) error {
	keyspace, tabletType, _, err := topoprotopb.ParseDestination(target, defaultTabletType)
	if err != nil {
		return err
	}
	if _, ok := vc.vschema.Keyspaces[keyspace]; !ignoreKeyspace(keyspace) && !ok {
		return vterrors.NewErrorf(vtrpcpb.Code_NOT_FOUND, vterrors.BadDb, "Unknown database '%s'", keyspace)
	}

	if vc.safeSession.InTransaction() && tabletType != topodatapb.TabletType_MASTER {
		return vterrors.NewErrorf(vtrpcpb.Code_INVALID_ARGUMENT, vterrors.LockOrActiveTransaction, "Can't execute the given command because you have an active transaction")
	}
	vc.safeSession.SetTargetString(target)
	return nil
}

func ignoreKeyspace(keyspace string) bool {
	return keyspace == "" || sqlparser.SystemSchema(keyspace)
}

func (vc *vcursorImpl) SetUDV(key string, value interface{}) error {
	bindValue, err := sqltypes.BuildBindVariable(value)
	if err != nil {
		return err
	}
	vc.safeSession.SetUserDefinedVariable(key, bindValue)
	return nil
}

func (vc *vcursorImpl) SetSysVar(name string, expr string) {
	vc.safeSession.SetSystemVariable(name, expr)
}

//NeedsReservedConn implements the SessionActions interface
func (vc *vcursorImpl) NeedsReservedConn() {
	vc.safeSession.SetReservedConn(true)
}

func (vc *vcursorImpl) InReservedConn() bool {
	return vc.safeSession.InReservedConn()
}

func (vc *vcursorImpl) ShardSession() []*srvtopo.ResolvedShard {
	ss := vc.safeSession.GetShardSessions()
	if len(ss) == 0 {
		return nil
	}
	rss := make([]*srvtopo.ResolvedShard, len(ss))
	for i, shardSession := range ss {
		rss[i] = &srvtopo.ResolvedShard{
			Target:  shardSession.Target,
			Gateway: vc.resolver.GetGateway(),
		}
	}
	return rss
}

// Destination implements the ContextVSchema interface
func (vc *vcursorImpl) Destination() key.Destination {
	return vc.destination
}

// TabletType implements the ContextVSchema interface
func (vc *vcursorImpl) TabletType() topodatapb.TabletType {
	return vc.tabletType
}

// SubmitOnlineDDL implements the VCursor interface
func (vc *vcursorImpl) SubmitOnlineDDL(onlineDDl *schema.OnlineDDL) error {
	conn, err := vc.topoServer.ConnForCell(vc.ctx, topo.GlobalCell)
	if err != nil {
		return err
	}
	// Submit an online schema change by writing a migration request in topo
	return onlineDDl.WriteTopo(vc.ctx, conn, schema.MigrationRequestsPath())
}

func commentedShardQueries(shardQueries []*querypb.BoundQuery, marginComments sqlparser.MarginComments) []*querypb.BoundQuery {
	if marginComments.Leading == "" && marginComments.Trailing == "" {
		return shardQueries
	}
	newQueries := make([]*querypb.BoundQuery, len(shardQueries))
	for i, v := range shardQueries {
		newQueries[i] = &querypb.BoundQuery{
			Sql:           marginComments.Leading + v.Sql + marginComments.Trailing,
			BindVariables: v.BindVariables,
		}
	}
	return newQueries
}

// TargetDestination implements the ContextVSchema interface
func (vc *vcursorImpl) TargetDestination(qualifier string) (key.Destination, *vindexes.Keyspace, topodatapb.TabletType, error) {
	keyspaceName := vc.keyspace
	if vc.destination == nil && qualifier != "" {
		keyspaceName = qualifier
	}
	if keyspaceName == "" {
		return nil, nil, 0, errNoKeyspace
	}
	keyspace := vc.vschema.Keyspaces[keyspaceName]
	if keyspace == nil {
		return nil, nil, 0, vterrors.NewErrorf(vtrpcpb.Code_NOT_FOUND, vterrors.BadDb, "Unknown database '%s' in vschema", keyspaceName)
	}
	return vc.destination, keyspace.Keyspace, vc.tabletType, nil
}

// SetAutocommit implements the SessionActions interface
func (vc *vcursorImpl) SetAutocommit(autocommit bool) error {
	if autocommit && vc.safeSession.InTransaction() {
		if err := vc.executor.Commit(vc.ctx, vc.safeSession); err != nil {
			return err
		}
	}
	vc.safeSession.Autocommit = autocommit
	return nil
}

// SetClientFoundRows implements the SessionActions interface
func (vc *vcursorImpl) SetClientFoundRows(clientFoundRows bool) error {
	vc.safeSession.GetOrCreateOptions().ClientFoundRows = clientFoundRows
	return nil
}

// SetSkipQueryPlanCache implements the SessionActions interface
func (vc *vcursorImpl) SetSkipQueryPlanCache(skipQueryPlanCache bool) error {
	vc.safeSession.GetOrCreateOptions().SkipQueryPlanCache = skipQueryPlanCache
	return nil
}

// SetSkipQueryPlanCache implements the SessionActions interface
func (vc *vcursorImpl) SetSQLSelectLimit(limit int64) error {
	vc.safeSession.GetOrCreateOptions().SqlSelectLimit = limit
	return nil
}

// SetSkipQueryPlanCache implements the SessionActions interface
func (vc *vcursorImpl) SetTransactionMode(mode vtgatepb.TransactionMode) {
	vc.safeSession.TransactionMode = mode
}

// SetWorkload implements the SessionActions interface
func (vc *vcursorImpl) SetWorkload(workload querypb.ExecuteOptions_Workload) {
	vc.safeSession.GetOrCreateOptions().Workload = workload
}

// SetPlannerVersion implements the SessionActions interface
func (vc *vcursorImpl) SetPlannerVersion(v planbuilder.PlannerVersion) {
	vc.safeSession.GetOrCreateOptions().PlannerVersion = v
}

// SetFoundRows implements the SessionActions interface
func (vc *vcursorImpl) SetFoundRows(foundRows uint64) {
	vc.safeSession.FoundRows = foundRows
	vc.safeSession.foundRowsHandled = true
}

// SetReadAfterWriteGTID implements the SessionActions interface
func (vc *vcursorImpl) SetDDLStrategy(strategy string) {
	vc.safeSession.SetDDLStrategy(strategy)
}

// SetReadAfterWriteGTID implements the SessionActions interface
func (vc *vcursorImpl) GetDDLStrategy() string {
	return vc.safeSession.GetDDLStrategy()
}

// GetSessionUUID implements the SessionActions interface
func (vc *vcursorImpl) GetSessionUUID() string {
	return vc.safeSession.GetSessionUUID()
}

// SetSessionEnableSystemSettings implements the SessionActions interface
func (vc *vcursorImpl) SetSessionEnableSystemSettings(allow bool) error {
	vc.safeSession.SetSessionEnableSystemSettings(allow)
	return nil
}

// GetSessionEnableSystemSettings implements the SessionActions interface
func (vc *vcursorImpl) GetSessionEnableSystemSettings() bool {
	return vc.safeSession.GetSessionEnableSystemSettings()
}

// SetReadAfterWriteGTID implements the SessionActions interface
func (vc *vcursorImpl) SetReadAfterWriteGTID(vtgtid string) {
	vc.safeSession.SetReadAfterWriteGTID(vtgtid)
}

// SetReadAfterWriteTimeout implements the SessionActions interface
func (vc *vcursorImpl) SetReadAfterWriteTimeout(timeout float64) {
	vc.safeSession.SetReadAfterWriteTimeout(timeout)
}

// SetSessionTrackGTIDs implements the SessionActions interface
func (vc *vcursorImpl) SetSessionTrackGTIDs(enable bool) {
	vc.safeSession.SetSessionTrackGtids(enable)
}

// HasCreatedTempTable implements the SessionActions interface
func (vc *vcursorImpl) HasCreatedTempTable() {
	vc.safeSession.GetOrCreateOptions().HasCreatedTempTables = true
}

<<<<<<< HEAD
// ErrorIfShardedF implements the VCursor interface
func (vc *vcursorImpl) ErrorIfShardedF(ks *vindexes.Keyspace, warn, errFormat string, params ...interface{}) error {
	if ks.Sharded {
		return vterrors.Errorf(vtrpcpb.Code_UNIMPLEMENTED, errFormat, params...)
	}
	if vc.warnShardedOnly {
		vc.warnings = append(vc.warnings, &querypb.QueryWarning{
			Code:    mysql.ERNotSupportedYet,
			Message: fmt.Sprintf("use of feature that is only supported in unsharded mode: %s", warn),
		})
	}

	return nil
}

// WarnUnshardedOnly implements the VCursor interface
func (vc *vcursorImpl) WarnUnshardedOnly(format string, params ...interface{}) {
	if vc.warnShardedOnly {
		vc.warnings = append(vc.warnings, &querypb.QueryWarning{
			Code:    mysql.ERNotSupportedYet,
			Message: fmt.Sprintf(format, params...),
		})
	}
=======
// GetDBDDLPluginName implements the VCursor interface
func (vc *vcursorImpl) GetDBDDLPluginName() string {
	return *dbDDLPlugin
}

// KeyspaceAvailable implements the VCursor interface
func (vc *vcursorImpl) KeyspaceAvailable(ks string) bool {
	_, exists := vc.executor.VSchema().Keyspaces[ks]
	return exists
>>>>>>> ffb5d4d8
}

// ParseDestinationTarget parses destination target string and sets default keyspace if possible.
func parseDestinationTarget(targetString string, vschema *vindexes.VSchema) (string, topodatapb.TabletType, key.Destination, error) {
	destKeyspace, destTabletType, dest, err := topoprotopb.ParseDestination(targetString, defaultTabletType)
	// Set default keyspace
	if destKeyspace == "" && len(vschema.Keyspaces) == 1 {
		for k := range vschema.Keyspaces {
			destKeyspace = k
		}
	}
	return destKeyspace, destTabletType, dest, err
}

func (vc *vcursorImpl) planPrefixKey() string {
	if vc.destination != nil {
		switch vc.destination.(type) {
		case key.DestinationKeyspaceID, key.DestinationKeyspaceIDs:
			resolved, _, err := vc.ResolveDestinations(vc.keyspace, nil, []key.Destination{vc.destination})
			if err == nil && len(resolved) > 0 {
				shards := make([]string, len(resolved))
				for i := 0; i < len(shards); i++ {
					shards[i] = resolved[i].Target.GetShard()
				}
				sort.Strings(shards)
				return fmt.Sprintf("%s%sKsIDsResolved(%s)", vc.keyspace, vindexes.TabletTypeSuffix[vc.tabletType], strings.Join(shards, ","))
			}
		default:
			// use destination string (out of the switch)
		}
		return fmt.Sprintf("%s%s%s", vc.keyspace, vindexes.TabletTypeSuffix[vc.tabletType], vc.destination.String())
	}
	return fmt.Sprintf("%s%s", vc.keyspace, vindexes.TabletTypeSuffix[vc.tabletType])
}<|MERGE_RESOLUTION|>--- conflicted
+++ resolved
@@ -711,7 +711,17 @@
 	vc.safeSession.GetOrCreateOptions().HasCreatedTempTables = true
 }
 
-<<<<<<< HEAD
+// GetDBDDLPluginName implements the VCursor interface
+func (vc *vcursorImpl) GetDBDDLPluginName() string {
+	return *dbDDLPlugin
+}
+
+// KeyspaceAvailable implements the VCursor interface
+func (vc *vcursorImpl) KeyspaceAvailable(ks string) bool {
+	_, exists := vc.executor.VSchema().Keyspaces[ks]
+	return exists
+}
+
 // ErrorIfShardedF implements the VCursor interface
 func (vc *vcursorImpl) ErrorIfShardedF(ks *vindexes.Keyspace, warn, errFormat string, params ...interface{}) error {
 	if ks.Sharded {
@@ -735,17 +745,6 @@
 			Message: fmt.Sprintf(format, params...),
 		})
 	}
-=======
-// GetDBDDLPluginName implements the VCursor interface
-func (vc *vcursorImpl) GetDBDDLPluginName() string {
-	return *dbDDLPlugin
-}
-
-// KeyspaceAvailable implements the VCursor interface
-func (vc *vcursorImpl) KeyspaceAvailable(ks string) bool {
-	_, exists := vc.executor.VSchema().Keyspaces[ks]
-	return exists
->>>>>>> ffb5d4d8
 }
 
 // ParseDestinationTarget parses destination target string and sets default keyspace if possible.
