// Copyright 2013, Google Inc. All rights reserved.
// Use of this source code is governed by a BSD-style
// license that can be found in the LICENSE file.

package topo

import (
	"errors"
	"flag"
	"fmt"

	log "github.com/golang/glog"
	"golang.org/x/net/context"

	topodatapb "github.com/youtube/vitess/go/vt/proto/topodata"
	vschemapb "github.com/youtube/vitess/go/vt/proto/vschema"
)

var (
	// ErrNodeExists is returned by functions to specify the
	// requested resource already exists.
	ErrNodeExists = errors.New("node already exists")

	// ErrNoNode is returned by functions to specify the requested
	// resource does not exist.
	ErrNoNode = errors.New("node doesn't exist")

	// ErrNotEmpty is returned by functions to specify a child of the
	// resource is still present and prevents the action from completing.
	ErrNotEmpty = errors.New("node not empty")

	// ErrTimeout is returned by functions that wait for a result
	// when the timeout value is reached.
	ErrTimeout = errors.New("deadline exceeded")

	// ErrInterrupted is returned by functions that wait for a result
	// when they are interrupted.
	ErrInterrupted = errors.New("interrupted")

	// ErrBadVersion is returned by an update function that
	// failed to update the data because the version was different
	ErrBadVersion = errors.New("bad node version")

	// ErrPartialResult is returned by a function that could only
	// get a subset of its results
	ErrPartialResult = errors.New("partial result")

	// ErrNoUpdateNeeded can be returned by an 'UpdateFields' method
	// to skip any update.
	ErrNoUpdateNeeded = errors.New("no update needed")
)

// Impl is the interface used to talk to a persistent
// backend storage server and locking service.
//
// Zookeeper is a good example of this, and zktopo contains the
// implementation for this using zookeeper.
//
// Inside Google, we use Chubby.
type Impl interface {
	// topo.Server management interface.
	Close()

	//
	// Cell management, global
	//

	// GetKnownCells returns the list of known cells running our processes.
	// It is possible to find all tablets in the entire system
	// by then calling GetTabletsByCell on every cell, for instance.
	// They shall be sorted.
	GetKnownCells(ctx context.Context) ([]string, error)

	//
	// Keyspace management, global.
	//

	// CreateKeyspace creates the given keyspace, assuming it doesn't exist
	// yet. Can return ErrNodeExists if it already exists.
	CreateKeyspace(ctx context.Context, keyspace string, value *topodatapb.Keyspace) error

	// UpdateKeyspace updates the keyspace information
	// pointed at by ki.keyspace to the *ki value.
	// This will only be called with a lock on the keyspace.
	// Can return ErrNoNode if the keyspace doesn't exist yet,
	// or ErrBadVersion if the version has changed.
	//
	// Do not use directly, but instead use topo.UpdateKeyspace.
	UpdateKeyspace(ctx context.Context, keyspace string, value *topodatapb.Keyspace, existingVersion int64) (newVersion int64, err error)

	// DeleteKeyspace deletes the specified keyspace.
	// Can return ErrNoNode if the keyspace doesn't exist.
	DeleteKeyspace(ctx context.Context, keyspace string) error

	// GetKeyspace reads a keyspace and returns it, along with its version.
	// Can return ErrNoNode
	GetKeyspace(ctx context.Context, keyspace string) (*topodatapb.Keyspace, int64, error)

	// GetKeyspaces returns the known keyspace names. They shall be sorted.
	GetKeyspaces(ctx context.Context) ([]string, error)

	// DeleteKeyspaceShards deletes all the shards in a keyspace.
	// Use with caution.
	DeleteKeyspaceShards(ctx context.Context, keyspace string) error

	//
	// Shard management, global.
	//

	// CreateShard creates an empty shard, assuming it doesn't exist
	// yet. The contents of the shard will be a new Shard{} object,
	// with KeyRange populated by the result of ValidateShardName().
	// Can return ErrNodeExists if it already exists.
	CreateShard(ctx context.Context, keyspace, shard string, value *topodatapb.Shard) error

	// UpdateShard updates the shard information
	// pointed at by si.keyspace / si.shard to the *si value.
	// This will only be called with a lock on the shard.
	// Can return ErrNoNode if the shard doesn't exist yet,
	// or ErrBadVersion if the version has changed.
	//
	// Do not use directly, but instead use topo.UpdateShard.
	UpdateShard(ctx context.Context, keyspace, shard string, value *topodatapb.Shard, existingVersion int64) (newVersion int64, err error)

	// ValidateShard performs routine checks on the shard.
	ValidateShard(ctx context.Context, keyspace, shard string) error

	// GetShard reads a shard and returns it, along with its version.
	// Can return ErrNoNode
	GetShard(ctx context.Context, keyspace, shard string) (*topodatapb.Shard, int64, error)

	// GetShardNames returns the known shards in a keyspace.
	// Can return ErrNoNode if the keyspace wasn't created,
	// or if DeleteKeyspaceShards was called. They shall be sorted.
	GetShardNames(ctx context.Context, keyspace string) ([]string, error)

	// DeleteShard deletes the provided shard.
	// Can return ErrNoNode if the shard doesn't exist.
	DeleteShard(ctx context.Context, keyspace, shard string) error

	//
	// Tablet management, per cell.
	//

	// CreateTablet creates the given tablet, assuming it doesn't exist
	// yet. It does *not* create the tablet replication paths.
	// Can return ErrNodeExists if it already exists.
	CreateTablet(ctx context.Context, tablet *topodatapb.Tablet) error

	// UpdateTablet updates a given tablet. The version is used
	// for atomic updates. UpdateTablet will return ErrNoNode if
	// the tablet doesn't exist and ErrBadVersion if the version
	// has changed.
	//
	// Do not use directly, but instead use topo.UpdateTablet.
	UpdateTablet(ctx context.Context, tablet *topodatapb.Tablet, existingVersion int64) (newVersion int64, err error)

	// DeleteTablet removes a tablet from the system.
	// We assume no RPC is currently running to it.
	// TODO(alainjobart) verify this assumption, link with RPC code.
	// Can return ErrNoNode if the tablet doesn't exist.
	DeleteTablet(ctx context.Context, alias *topodatapb.TabletAlias) error

	// GetTablet returns the tablet data (includes the current version).
	// Can return ErrNoNode if the tablet doesn't exist.
	GetTablet(ctx context.Context, alias *topodatapb.TabletAlias) (*topodatapb.Tablet, int64, error)

	// GetTabletsByCell returns all the tablets in the given cell.
	// Can return ErrNoNode if no tablet was ever created in that cell.
	GetTabletsByCell(ctx context.Context, cell string) ([]*topodatapb.TabletAlias, error)

	//
	// Replication graph management, per cell.
	//

	// UpdateShardReplicationFields updates the current
	// ShardReplication record with new values. If the
	// ShardReplication object does not exist, an empty one will
	// be passed to the update function. All necessary directories
	// need to be created by this method, if applicable.
	UpdateShardReplicationFields(ctx context.Context, cell, keyspace, shard string, update func(*topodatapb.ShardReplication) error) error

	// GetShardReplication returns the replication data.
	// Can return ErrNoNode if the object doesn't exist.
	GetShardReplication(ctx context.Context, cell, keyspace, shard string) (*ShardReplicationInfo, error)

	// DeleteShardReplication deletes the replication data.
	// Can return ErrNoNode if the object doesn't exist.
	DeleteShardReplication(ctx context.Context, cell, keyspace, shard string) error

	// DeleteKeyspaceReplication deletes the replication data for all shards.
	// Can return ErrNoNode if the object doesn't exist.
	DeleteKeyspaceReplication(ctx context.Context, cell, keyspace string) error

	//
	// Serving Graph management, per cell.
	//

	// WatchSrvKeyspace returns a channel that receives notifications
	// every time the SrvKeyspace for the given keyspace / cell changes.
	// It should receive a notification with the initial value fairly
	// quickly after this is set. A value of nil means the SrvKeyspace
	// object doesn't exist or is empty. To stop watching this
	// SrvKeyspace object, cancel the context.
	// If the underlying topo.Server encounters an error watching the node,
	// it should retry on a regular basis until it can succeed.
	// The initial error returned by this method is meant to catch
	// the obvious bad cases (invalid cell, ...)
	// that are never going to work. Mutiple notifications with the
	// same contents may be sent (for instance, when the serving graph
	// is rebuilt, but the content of SrvKeyspace is the same,
	// the object version will change, most likely triggering the
	// notification, but the content hasn't changed).
	WatchSrvKeyspace(ctx context.Context, cell, keyspace string) (notifications <-chan *topodatapb.SrvKeyspace, err error)

	// UpdateSrvKeyspace updates the serving records for a cell, keyspace.
	UpdateSrvKeyspace(ctx context.Context, cell, keyspace string, srvKeyspace *topodatapb.SrvKeyspace) error

	// DeleteSrvKeyspace deletes the cell-local serving records for a keyspace.
	// Can return ErrNoNode.
	DeleteSrvKeyspace(ctx context.Context, cell, keyspace string) error

	// GetSrvKeyspace reads a SrvKeyspace record.
	// Can return ErrNoNode.
	GetSrvKeyspace(ctx context.Context, cell, keyspace string) (*topodatapb.SrvKeyspace, error)

	// GetSrvKeyspaceNames returns the list of visible Keyspaces
	// in this cell. They shall be sorted.
	GetSrvKeyspaceNames(ctx context.Context, cell string) ([]string, error)

	//
	// Keyspace and Shard locks for actions, global.
	//

	// LockKeyspaceForAction locks the keyspace in order to
	// perform the action described by contents. It will wait for
	// the lock until at most ctx.Done(). The wait can be interrupted
	// by cancelling the context. It returns the lock path.
	//
	// Can return ErrTimeout or ErrInterrupted
	LockKeyspaceForAction(ctx context.Context, keyspace, contents string) (string, error)

	// UnlockKeyspaceForAction unlocks a keyspace.
	UnlockKeyspaceForAction(ctx context.Context, keyspace, lockPath, results string) error

	// LockShardForAction locks the shard in order to
	// perform the action described by contents. It will wait for
	// the lock until at most ctx.Done(). The wait can be interrupted
	// by cancelling the context. It returns the lock path.
	//
	// Can return ErrTimeout or ErrInterrupted
	LockShardForAction(ctx context.Context, keyspace, shard, contents string) (string, error)

	// UnlockShardForAction unlocks a shard.
	UnlockShardForAction(ctx context.Context, keyspace, shard, lockPath, results string) error

	//
	// V3 Schema management, global
	//

	// SaveVSchema saves the provided schema in the topo server.
	SaveVSchema(ctx context.Context, keyspace string, vschema *vschemapb.Keyspace) error

	// GetVSchema retrieves the schema from the topo server.
	GetVSchema(ctx context.Context, keyspace string) (*vschemapb.Keyspace, error)

	// WatchVSchema returns a channel that receives notifications
	// every time the VSchema for the given keyspace changes.
	// It should receive a notification with the initial value fairly
	// quickly after this is set. To stop watching this
	// VSchema object, cancel the context.
	// If the underlying topo.Server encounters an error watching the node,
	// it should retry on a regular basis until it can succeed.
	// The initial error returned by this method is meant to catch
	// the obvious bad cases (invalid keyspace, ...)
	// that are never going to work.
	WatchVSchema(ctx context.Context, keyspace string) (notifications <-chan *vschemapb.Keyspace, err error)
}

// Server is a wrapper type that can have extra methods.
// Outside modules should just use the Server object.
type Server struct {
	Impl
}

// SrvTopoServer is a subset of Server that only contains the serving
// graph read-only calls used by clients to resolve serving addresses,
// and how to get VSchema. It is mostly used by our discovery modules,
// and by vtgate.
type SrvTopoServer interface {
	GetSrvKeyspaceNames(ctx context.Context, cell string) ([]string, error)
	GetSrvKeyspace(ctx context.Context, cell, keyspace string) (*topodatapb.SrvKeyspace, error)
<<<<<<< HEAD
	GetSrvShard(ctx context.Context, cell, keyspace, shard string) (*topodatapb.SrvShard, error)
	WatchVSchema(ctx context.Context, keyspace string) (notifications <-chan *vschemapb.Keyspace, err error)
=======
	WatchVSchema(ctx context.Context, keyspace string) (notifications <-chan string, err error)
>>>>>>> 923ca110
}

// Registry for Server implementations.
var serverImpls = make(map[string]Impl)

// Which implementation to use
var topoImplementation = flag.String("topo_implementation", "zookeeper", "the topology implementation to use")

// RegisterServer adds an implementation for a Server.
// If an implementation with that name already exists, panics.
// Call this in the 'init' function in your module.
func RegisterServer(name string, ts Impl) {
	if serverImpls[name] != nil {
		panic(fmt.Errorf("Duplicate topo.Server registration for %v", name))
	}
	serverImpls[name] = ts
}

// GetServerByName returns a specific Server by name, or nil.
func GetServerByName(name string) Server {
	return Server{Impl: serverImpls[name]}
}

// GetServer returns 'our' Server, going down this list:
// - If only one is registered, that's the one.
// - If more than one are registered, use the 'topo_implementation' flag
//   (which defaults to zookeeper).
// - Then panics.
func GetServer() Server {
	if len(serverImpls) == 1 {
		for name, ts := range serverImpls {
			log.V(6).Infof("Using only topo.Server: %v", name)
			return Server{Impl: ts}
		}
	}

	result := serverImpls[*topoImplementation]
	if result == nil {
		panic(fmt.Errorf("No topo.Server named %v", *topoImplementation))
	}
	log.V(6).Infof("Using topo.Server: %v", *topoImplementation)
	return Server{Impl: result}
}

// CloseServers closes all registered Server.
func CloseServers() {
	for name, ts := range serverImpls {
		log.V(6).Infof("Closing topo.Server: %v", name)
		ts.Close()
	}
}<|MERGE_RESOLUTION|>--- conflicted
+++ resolved
@@ -290,12 +290,7 @@
 type SrvTopoServer interface {
 	GetSrvKeyspaceNames(ctx context.Context, cell string) ([]string, error)
 	GetSrvKeyspace(ctx context.Context, cell, keyspace string) (*topodatapb.SrvKeyspace, error)
-<<<<<<< HEAD
-	GetSrvShard(ctx context.Context, cell, keyspace, shard string) (*topodatapb.SrvShard, error)
 	WatchVSchema(ctx context.Context, keyspace string) (notifications <-chan *vschemapb.Keyspace, err error)
-=======
-	WatchVSchema(ctx context.Context, keyspace string) (notifications <-chan string, err error)
->>>>>>> 923ca110
 }
 
 // Registry for Server implementations.
